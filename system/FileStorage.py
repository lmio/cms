--- conflicted
+++ resolved
@@ -23,25 +23,15 @@
         server = SimpleXMLRPCServer((listen_address, listen_port))
         server.register_introspection_functions()
 
-<<<<<<< HEAD
         # Create server directories
         self.basedir = basedir
         self.tmpdir = os.path.join(self.basedir, "tmp")
         self.objdir = os.path.join(self.basedir, "objects")
+        self.descdir = os.path.join(self.basedir, "descriptions")
         maybe_mkdir(self.basedir)
         maybe_mkdir(self.tmpdir)
         maybe_mkdir(self.objdir)
-=======
-		# Create server directories
-		self.basedir = basedir
-		self.tmpdir = os.path.join(self.basedir, "tmp")
-		self.objdir = os.path.join(self.basedir, "objects")
-		self.descdir = os.path.join(self.basedir, "descriptions")
-		maybe_mkdir(self.basedir)
-		maybe_mkdir(self.tmpdir)
-		maybe_mkdir(self.objdir)
-		maybe_mkdir(self.descdir)
->>>>>>> 24c83980
+        maybe_mkdir(self.descdir)
 
         server.register_function(self.get)
         server.register_function(self.put)
@@ -49,7 +39,6 @@
         # Run the server's main loop
         server.serve_forever()
 
-<<<<<<< HEAD
     def put(self, address, port, description = ""):
         fileSocket = socket.socket(socket.AF_INET, socket.SOCK_STREAM)
         fileSocket.connect((address, port))
@@ -67,30 +56,10 @@
         fileSocket.close()
         digest = hasher.hexdigest()
         shutil.move(tempFilename, os.path.join(self.objdir, digest))
+        descFile = open(os.path.join(self.descdir, digest), "w")
+        print >> descFile, description
+        descFile.close()
         return digest
-=======
-	def put(self, address, port, description = ""):
-		fileSocket = socket.socket(socket.AF_INET, socket.SOCK_STREAM)
-		fileSocket.connect((address, port))
-		# FIXME - Error management
-		tempFile, tempFilename = tempfile.mkstemp(dir = self.tmpdir)
-		tempFile = os.fdopen(tempFile, "w")
-		hasher = hashlib.sha1()
-		while True:
-			data = fileSocket.recv(8192)
-			if not data:
-				break
-			tempFile.write(data)
-			hasher.update(data)
-		tempFile.close()
-		fileSocket.close()
-		digest = hasher.hexdigest()
-		shutil.move(tempFilename, os.path.join(self.objdir, digest))
-		descFile = open(os.path.join(self.descdir, digest), "w")
-		print >> descFile, description
-		descFile.close()
-		return digest
->>>>>>> 24c83980
 
     def get(self, address, port, digest):
         fileSocket = socket.socket(socket.AF_INET, socket.SOCK_STREAM)
