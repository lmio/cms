# Translations template for Contest Management System.
# Copyright (C) 2019 CMS development group
# This file is distributed under the same license as the Contest Management
# System project.
# FIRST AUTHOR <EMAIL@ADDRESS>, 2019.
#
#, fuzzy
msgid ""
msgstr ""
"Project-Id-Version: Contest Management System 1.4rc1\n"
"Report-Msgid-Bugs-To: contestms@googlegroups.com\n"
"POT-Creation-Date: 2019-02-18 21:50+0100\n"
"PO-Revision-Date: YEAR-MO-DA HO:MI+ZONE\n"
"Last-Translator: FULL NAME <EMAIL@ADDRESS>\n"
"Language-Team: LANGUAGE <LL@li.org>\n"
"MIME-Version: 1.0\n"
"Content-Type: text/plain; charset=utf-8\n"
"Content-Transfer-Encoding: 8bit\n"
"Generated-By: Babel 2.4.0\n"

msgid "N/A"
msgstr ""

msgid "Not correct"
msgstr ""

msgid "Correct"
msgstr ""

msgid "Partially correct"
msgstr ""

msgid "#"
msgstr ""

msgid "Outcome"
msgstr ""

msgid "Details"
msgstr ""

msgid "Execution time"
msgstr ""

msgid "Memory used"
msgstr ""

msgid "Score details temporarily unavailable."
msgstr ""

#, python-format
msgid "Subtask %(index)s"
msgstr ""

msgid "Compilation succeeded"
msgstr ""

msgid "Your submission successfully compiled to an executable."
msgstr ""

msgid "Compilation failed"
msgstr ""

msgid "Your submission did not compile correctly."
msgstr ""

msgid "Compilation timed out"
msgstr ""

msgid ""
"Your submission exceeded the time limit while compiling. This might be "
"caused by an excessive use of C++ templates, for example."
msgstr ""

#, python-format
msgid ""
"Compilation killed with signal %s (could be triggered by violating memory "
"limits)"
msgstr ""

msgid ""
"Your submission was killed with the specified signal. Among other things, "
"this might be caused by exceeding the memory limit for the compilation, and "
"in turn by an excessive use of C++ templates, for example."
msgstr ""

msgid "Output is correct"
msgstr ""

msgid "Your submission ran and gave the correct answer"
msgstr ""

msgid "Output is partially correct"
msgstr ""

msgid "Your submission ran and gave the partially correct answer"
msgstr ""

msgid "Output isn't correct"
msgstr ""

msgid "Your submission ran, but gave the wrong answer"
msgstr ""

#, python-format
msgid "Evaluation didn't produce file %s"
msgstr ""

msgid "Your submission ran, but did not write on the correct output file"
msgstr ""

msgid "Execution timed out"
msgstr ""

msgid "Your submission used too much CPU time."
msgstr ""

msgid "Execution timed out (wall clock limit exceeded)"
msgstr ""

msgid ""
"Your submission used too much total time. This might be triggered by "
"undefined code, or buffer overflow, for example. Note that in this case the "
"CPU time visible in the submission details might be much smaller than the "
"time limit."
msgstr ""

msgid "Execution killed (could be triggered by violating memory limits)"
msgstr ""

msgid ""
"The evaluation was killed by a signal. Among other things, this might be "
"caused by exceeding the memory limit. Note that if this is the reason, the "
"memory usage visible in the submission details is the usage before the "
"allocation that caused the signal."
msgstr ""

msgid "Execution failed because the return code was nonzero"
msgstr ""

msgid "Your submission failed because it exited with a return code different from 0."
msgstr ""

msgid "Execution completed successfully"
msgstr ""

msgid "No compilation needed"
msgstr ""

msgid "File not submitted"
msgstr ""

msgid "Invalid question!"
msgstr ""

msgid "Please enter a question."
msgstr ""

msgid "Question too long!"
msgstr ""

#, python-format
msgid ""
"Subject must be at most %(max_subject_length)d characters, content at most "
"%(max_text_length)d."
msgstr ""

msgid "contest-token"
msgstr ""

msgid "contest-tokens"
msgstr ""

msgid "task-token"
msgstr ""

msgid "task-tokens"
msgstr ""

msgid "token"
msgstr ""

msgid "tokens"
msgstr ""

#, python-format
msgid "You don't have %(type_pl)s available for this task."
msgstr ""

#, python-format
msgid "You have an infinite number of %(type_pl)s for this task."
msgstr ""

#, python-format
msgid "You start with no %(type_pl)s."
msgstr ""

#, python-format
msgid "You start with one %(type_s)s."
msgid_plural "You start with %(gen_initial)d %(type_pl)s."
msgstr[0] ""
msgstr[1] ""

#, python-format
msgid "Every minute "
msgid_plural "Every %(gen_interval)g minutes "
msgstr[0] ""
msgstr[1] ""

#, python-format
msgid "you get another %(type_s)s, "
msgid_plural "you get %(gen_number)d other %(type_pl)s, "
msgstr[0] ""
msgstr[1] ""

#, python-format
msgid "up to a maximum of one %(type_s)s."
msgid_plural "up to a maximum of %(gen_max)d %(type_pl)s."
msgstr[0] ""
msgstr[1] ""

#, python-format
msgid "you get another %(type_s)s."
msgid_plural "you get %(gen_number)d other %(type_pl)s."
msgstr[0] ""
msgstr[1] ""

#, python-format
msgid "You don't get other %(type_pl)s."
msgstr ""

#, python-format
msgid "You can use a %(type_s)s every second "
msgid_plural "You can use a %(type_s)s every %(min_interval)g seconds "
msgstr[0] ""
msgstr[1] ""

#, python-format
msgid "and no more than one %(type_s)s in total."
msgid_plural "and no more than %(max_number)d %(type_pl)s in total."
msgstr[0] ""
msgstr[1] ""

#, python-format
msgid "You can use a %(type_s)s every second."
msgid_plural "You can use a %(type_s)s every %(min_interval)g seconds."
msgstr[0] ""
msgstr[1] ""

#, python-format
msgid "You can use no more than one %(type_s)s in total."
msgid_plural "You can use no more than %(max_number)d %(type_pl)s in total."
msgstr[0] ""
msgstr[1] ""

msgid "You have no limitations on how you use them."
msgstr ""

msgid "Too many print jobs!"
msgstr ""

#, python-format
msgid "You have reached the maximum limit of at most %d print jobs."
msgstr ""

msgid "Invalid format!"
msgstr ""

msgid "Please select the correct files."
msgstr ""

msgid "File too big!"
msgstr ""

#, python-format
msgid "Each file must be at most %d bytes long."
msgstr ""

msgid "Print job storage failed!"
msgstr ""

msgid "Please try again."
msgstr ""

msgid "Token request discarded"
msgstr ""

msgid "Your request has been discarded because you have no tokens available."
msgstr ""

msgid ""
"Your request has been discarded because you already used a token on that "
"submission."
msgstr ""

msgid "Question received"
msgstr ""

msgid "Your question has been received, you will be notified when it is answered."
msgstr ""

msgid "Print job received"
msgstr ""

msgid "Your print job has been received."
msgstr ""

msgid "Submission received"
msgstr ""

msgid "Your submission has been received and is currently being evaluated."
msgstr ""

msgid "Compiling..."
msgstr ""

msgid "Evaluating..."
msgstr ""

msgid "Scoring..."
msgstr ""

msgid "Evaluated"
msgstr ""

msgid "status"
msgstr ""

msgid "Token request received"
msgstr ""

msgid "Your request has been received and applied to the submission."
msgstr ""

msgid "Test received"
msgstr ""

msgid "Your test has been received and is currently being executed."
msgstr ""

msgid "details"
msgstr ""

msgid "Executing..."
msgstr ""

msgid "Executed"
msgstr ""

msgid "Communication"
msgstr ""

msgid "Announcements"
msgstr ""

msgid "(no subject)"
msgstr ""

msgid "Questions"
msgstr ""

msgid "Subject"
msgstr ""

msgid "Text"
msgstr ""

msgid "Ask question"
msgstr ""

msgid "Reset"
msgstr ""

msgid "no answer yet"
msgstr ""

msgid "Messages"
msgstr ""

#, python-format
msgid "Automatic (%(lang)s)"
msgstr ""

msgid "Logout"
msgstr ""

#, python-format
msgid ""
"Logged in as <strong>%(first_name)s %(last_name)s</strong> "
"<em>(%(username)s)</em>"
msgstr ""

msgid "Failed to log in."
msgstr ""

msgid "Welcome"
msgstr ""

msgid "Please log in"
msgstr ""

msgid "Username"
msgstr ""

msgid "Password"
msgstr ""

msgid "Login"
msgstr ""

msgid "New message"
msgstr ""

msgid "New announcement"
msgstr ""

msgid "New answer"
msgstr ""

#, python-format
msgid "%d unread"
msgstr ""

msgid "Until contest starts:"
msgstr ""

msgid "Until contest ends:"
msgstr ""

msgid "Until analysis starts:"
msgstr ""

msgid "Until analysis ends:"
msgstr ""

msgid "Time left:"
msgstr ""

msgid "Server time:"
msgstr ""

msgid "Overview"
msgstr ""

msgid "Statement"
msgstr ""

msgid "Submissions"
msgstr ""

msgid "Documentation"
msgstr ""

msgid "Testing"
msgstr ""

msgid "Printing"
msgstr ""

msgid "Contest Management System"
msgstr ""

msgid "is released under the"
msgstr ""

msgid "GNU Affero General Public License"
msgstr ""

msgid "Choose a contest"
msgstr ""

msgid "Programming languages and libraries"
msgstr ""

msgid "Standard Template Library"
msgstr ""

msgid ""
"The main Java class of the solution should have exactly the same name as the"
" task."
msgstr ""

msgid "Submission details for compilation"
msgstr ""

msgid "Message"
msgstr ""

msgid "Explanation"
msgstr ""

msgid "Submission details for evaluation"
msgstr ""

#, python-format
msgid "Error %(status_code)s"
msgstr ""

msgid "An error occured while the server was handling your request."
msgstr ""

msgid ""
"Note that attempts to tamper with Contest Management System (such as probing"
" the server with customized URLs) may be considered cheating and may lead to"
" disqualification."
msgstr ""

msgid ""
"If you encountered this error during normal usage, please notify the contest"
" administrators."
msgstr ""

msgid "General information"
msgstr ""

msgid "The contest hasn't started yet."
msgstr ""

#, python-format
msgid "The contest will start at %(start_time)s and will end at %(stop_time)s."
msgstr ""

msgid "The contest is currently running."
msgstr ""

#, python-format
msgid "The contest started at %(start_time)s and will end at %(stop_time)s."
msgstr ""

msgid "The contest has already ended."
msgstr ""

#, python-format
msgid "The contest started at %(start_time)s and ended at %(stop_time)s."
msgstr ""

msgid "The analysis mode hasn't started yet."
msgstr ""

#, python-format
msgid "The analysis mode will start at %(start_time)s and will end at %(stop_time)s."
msgstr ""

msgid "The analysis mode is currently running."
msgstr ""

#, python-format
msgid "The analysis mode started at %(start_time)s and will end at %(stop_time)s."
msgstr ""

msgid "The analysis mode has already ended."
msgstr ""

#, python-format
msgid "The analysis mode started at %(start_time)s and ended at %(stop_time)s."
msgstr ""

msgid "You have an infinite number of tokens."
msgstr ""

msgid "You can see the detailed result of a submission by using a token on it."
msgstr ""

msgid ""
"Your score for each task will be the maximum among the tokened submissions "
"and the last one."
msgstr ""

msgid "You have a distinct set of tokens for each task."
msgstr ""

#, python-format
msgid "You can find the rules for the %(type_pl)s on each task's description page."
msgstr ""

msgid "You have a set of tokens shared among all tasks."
msgstr ""

msgid ""
"You have two types of tokens: a set of <em>contest-tokens</em> shared among "
"all tasks and a distinct set of <em>task-tokens</em> for each task."
msgstr ""

msgid ""
"You can see the detailed result of a submission by using two tokens on it, "
"one of each type."
msgstr ""

#, python-format
msgid "You can submit at most %(submissions)s solutions during this contest."
msgstr ""

#, python-format
msgid "You can submit at most %(user_tests)s user tests during this contest."
msgstr ""

#, python-format
msgid ""
"Every user is allowed to compete (i.e. submit solutions) for a uninterrupted"
" time frame of %(per_user_time)s."
msgstr ""

msgid "As soon as the contest starts you can choose to start your time frame."
msgstr ""

msgid ""
"Once you start, you can submit solutions until the end of the time frame or "
"until the end of the contest, whatever comes first."
msgstr ""

msgid "By clicking on the button below you can start your time frame."
msgstr ""

#, python-format
msgid "You started your time frame at %(start_time)s."
msgstr ""

msgid ""
"You can submit solutions until the end of the time frame or until the end of"
" the contest, whatever comes first."
msgstr ""

#, python-format
msgid "You started your time frame at %(start_time)s and you already finished it."
msgstr ""

msgid "There's nothing you can do now."
msgstr ""

msgid "You never started your time frame. Now it's too late."
msgstr ""

msgid "Start!"
msgstr ""

msgid "Task overview"
msgstr ""

msgid "Task"
msgstr ""

msgid "Name"
msgstr ""

msgid "Time limit"
msgstr ""

msgid "Memory limit"
msgstr ""

msgid "Type"
msgstr ""

msgid "Files"
msgstr ""

msgid "Tokens"
msgstr ""

msgid "Yes"
msgstr ""

msgid "No"
msgstr ""

msgid "Print"
msgstr ""

#, python-format
msgid ""
"You can print %(remaining_jobs)s more text or PDF files of up to "
"%(max_pages)s pages each."
msgstr ""

#, python-format
msgid ""
"You can print %(remaining_jobs)s more text files of up to %(max_pages)s "
"pages each."
msgstr ""

msgid "File (text or PDF)"
msgstr ""

msgid "File (text)"
msgstr ""

msgid "Submit"
msgstr ""

msgid "You cannot print anything any more as you have used up your printing quota."
msgstr ""

msgid "Previous print jobs"
msgstr ""

msgid "Date and time"
msgstr ""

msgid "Time"
msgstr ""

msgid "File name"
msgstr ""

msgid "Status"
msgstr ""

msgid "Preparing..."
msgstr ""

msgid "no print jobs yet"
msgstr ""

msgid "Compilation output"
msgstr ""

msgid "Compilation outcome:"
msgstr ""

msgid "Compilation time:"
msgstr ""

msgid "Memory used:"
msgstr ""

msgid "Standard output"
msgstr ""

msgid "Standard error"
msgstr ""

msgid "None"
msgstr ""

msgid "Download"
msgstr ""

msgid "Played"
msgstr ""

msgid "Play!"
msgstr ""

msgid "Wait..."
msgstr ""

msgid "No tokens"
msgstr ""

#, python-format
msgid "%(name)s (%(short_name)s) <small>description</small>"
msgstr ""

msgid "no statement available"
msgstr ""

msgid "Download task statement"
msgstr ""

msgid ""
"The statement for this task is available in multiple versions, in different "
"languages."
msgstr ""

msgid "You can see (and download) all of them using the list on the right."
msgstr ""

msgid "Some suggested translations follow."
msgstr ""

#, python-format
msgid "Statement in <b>%(lang)s</b>"
msgstr ""

#, python-format
msgid "Statement in %(lang)s"
msgstr ""

#, python-format
msgid "<b>%(lang)s</b>"
msgstr ""

#, python-format
msgid "%(lang)s"
msgstr ""

msgid "Some details"
msgstr ""

msgid "Compilation commands"
msgstr ""

#, python-format
msgid ""
"You can find the rules for the %(type_pl)s on the <a "
"href=\"%(contest_root)s\">contest overview page</a>."
msgstr ""

msgid ""
"Remember that to see the detailed result of a submission you need to use "
"both a contest-token and a task-token."
msgstr ""

msgid "Attachments"
msgstr ""

msgid "unknown"
msgstr ""

msgid "loading..."
msgstr ""

#, python-format
msgid "%(name)s (%(short_name)s) <small>submissions</small>"
msgstr ""

msgid "Score:"
msgstr ""

msgid "Public score:"
msgstr ""

msgid "Score of tokened submissions:"
msgstr ""

msgid "Total score:"
msgstr ""

msgid "Submit a solution"
msgstr ""

msgid "You may submit any subset of outputs in a single submission."
msgstr ""

#, python-format
msgid "You can submit %(submissions_left)s more solution(s)."
msgstr ""

msgid "submission.zip"
msgstr ""

msgid "Previous submissions"
msgstr ""

msgid "Tokens are not allowed on this task."
msgstr ""

msgid "Right now, you have infinite tokens available on this task."
msgstr ""

msgid "Right now, you have one token available on this task."
msgstr ""

#, python-format
msgid "Right now, you have %(tokens)s tokens available on this task."
msgstr ""

#, python-format
msgid "But you have to wait until %(expiration_time)s to use them."
msgstr ""

#, python-format
msgid "You will receive a new token at %(gen_time)s."
msgstr ""

msgid "In the current situation, no more tokens will be generated."
msgstr ""

msgid "Right now, you do not have tokens available for this task."
msgstr ""

#, python-format
msgid "But you will have to wait until %(expiration_time)s to use it."
msgstr ""

msgid "Public score"
msgstr ""

msgid "Total score"
msgstr ""

msgid "Score"
msgstr ""

msgid "Official"
msgstr ""

msgid "Token"
msgstr ""

msgid "no submissions yet"
msgstr ""

msgid "Submission details"
msgstr ""

msgid "Close"
msgstr ""

msgid "Submit a test"
msgstr ""

#, python-format
msgid "You can submit %(user_tests_left)s more test(s)."
msgstr ""

msgid "input"
msgstr ""

msgid "Previous tests"
msgstr ""

msgid "Input"
msgstr ""

msgid "Output"
msgstr ""

msgid "no tests yet"
msgstr ""

msgid "Test details"
msgstr ""

msgid "Evaluation outcome"
msgstr ""

msgid "There are no announcements yet."
msgstr ""

msgid "Input file"
msgstr ""

msgid "Output file"
msgstr ""

<<<<<<< HEAD
msgid "Register"
msgstr ""

msgid "Registration successful"
msgstr ""

msgid "Here are your login details. Please write them down."
msgstr ""

msgid "Please register"
msgstr ""

msgid ""
"This form is for contestants aged 14 or older. Younger contestants, please "
"contact supervising teacher."
msgstr ""

msgid "First name"
msgstr ""

msgid "Last name"
msgstr ""

msgid "Email"
msgstr ""

msgid "Country"
msgstr ""

msgid "City"
msgstr ""

msgid "School"
msgstr ""

msgid "Grade"
msgstr ""

msgid "Student"
msgstr ""

msgid "Guest"
msgstr ""

#, python-format
msgid ""
"I am 14 years or older and agree to the <a href=\"%(policy_url)s\" target="
"\"_blank\">Personal Data Management Policy</a>."
msgstr ""

msgid ""
"Login details will be sent to the provided email address before the contest."
msgstr ""

msgid "Register a contestant"
msgstr ""

#, python-format
msgid ""
"I am legal guardian of this child and agree to the <a href=\""
"%(policy_url)s\" target=\"_blank\">Personal Data Management Policy</a>."
=======
msgid "Teacher web server"
msgstr ""

#, python-format
msgid "Logged in as <strong>%(user_name)s</strong>"
msgstr ""

msgid "District"
msgstr ""

msgid "Contests"
msgstr ""

msgid "There are no active contests at this time."
msgstr ""

msgid "Back to contest list"
msgstr ""

msgid "Export to CSV"
msgstr ""

msgid "Contestant"
msgstr ""

msgid "Total"
msgstr ""

msgid "Log in as contestant"
msgstr ""

msgid "You will receive your login details via email."
>>>>>>> 19a3e8b8
msgstr ""<|MERGE_RESOLUTION|>--- conflicted
+++ resolved
@@ -934,7 +934,6 @@
 msgid "Output file"
 msgstr ""
 
-<<<<<<< HEAD
 msgid "Register"
 msgstr ""
 
@@ -996,7 +995,8 @@
 msgid ""
 "I am legal guardian of this child and agree to the <a href=\""
 "%(policy_url)s\" target=\"_blank\">Personal Data Management Policy</a>."
-=======
+msgstr ""
+
 msgid "Teacher web server"
 msgstr ""
 
@@ -1029,5 +1029,4 @@
 msgstr ""
 
 msgid "You will receive your login details via email."
->>>>>>> 19a3e8b8
 msgstr ""