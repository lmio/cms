# SOME DESCRIPTIVE TITLE.
# Copyright (C) YEAR THE PACKAGE'S COPYRIGHT HOLDER
# This file is distributed under the same license as the PACKAGE package.
# FIRST AUTHOR <EMAIL@ADDRESS>, YEAR.
#
#, fuzzy
msgid ""
msgstr ""
"Project-Id-Version: PACKAGE VERSION\n"
"Report-Msgid-Bugs-To: \n"
"POT-Creation-Date: 2017-01-29 19:38+0000\n"
"PO-Revision-Date: YEAR-MO-DA HO:MI+ZONE\n"
"Last-Translator: FULL NAME <EMAIL@ADDRESS>\n"
"Language-Team: LANGUAGE <LL@li.org>\n"
"Language: \n"
"MIME-Version: 1.0\n"
"Content-Type: text/plain; charset=CHARSET\n"
"Content-Transfer-Encoding: 8bit\n"
"Plural-Forms: nplurals=INTEGER; plural=EXPRESSION;\n"

msgid "Compilation succeeded"
msgstr ""

msgid "Your submission successfully compiled to an excutable."
msgstr ""

msgid "Compilation failed"
msgstr ""

msgid "Your submission did not compile correctly."
msgstr ""

msgid "Compilation timed out"
msgstr ""

msgid ""
"Your submission exceeded the time limit while compiling. This might be "
"caused by an excessive use of C++ templates, for example."
msgstr ""

#, python-format
msgid ""
"Compilation killed with signal %s (could be triggered by violating memory "
"limits)"
msgstr ""

msgid ""
"Your submission was killed with the specified signal. Among other things, "
"this might be caused by exceeding the memory limit for the compilation, and "
"in turn by an excessive use of C++ templates, for example."
msgstr ""

msgid "Output is correct"
msgstr ""

msgid "Your submission ran and gave the correct answer"
msgstr ""

msgid "Output is partially correct"
msgstr ""

msgid "Your submission ran and gave the partially correct answer"
msgstr ""

msgid "Output isn't correct"
msgstr ""

msgid "Your submission ran, but gave the wrong answer"
msgstr ""

#, python-format
msgid "Evaluation didn't produce file %s"
msgstr ""

msgid "Your submission ran, but did not write on the correct output file"
msgstr ""

msgid "Execution timed out"
msgstr ""

msgid "Your submission used too much CPU time."
msgstr ""

msgid "Execution timed out (wall clock limit exceeded)"
msgstr ""

msgid ""
"Your submission used too much total time. This might be triggered by "
"undefined code, or buffer overflow, for example. Note that in this case the "
"CPU time visible in the submission details might be much smaller than the "
"time limit."
msgstr ""

#, python-format
msgid ""
"Execution killed with signal %d (could be triggered by violating memory "
"limits)"
msgstr ""

msgid ""
"Your submission was killed with the specified signal. Among other things, "
"this might be caused by exceeding the memory limit. Note that if this is the "
"reason, the memory usage visible in the submission details is the usage "
"before the allocation that caused the signal."
msgstr ""

#, python-format
msgid "Execution killed because of forbidden syscall %s"
msgstr ""

msgid ""
"Your submission was killed because it tried to use the forbidden syscall "
"specified in the message."
msgstr ""

msgid "Execution killed because of forbidden file access"
msgstr ""

msgid ""
"Your submission was killed because it tried to read or write a forbidden "
"file."
msgstr ""

msgid "Execution failed because the return code was nonzero"
msgstr ""

msgid ""
"Your submission failed because it exited with a return code different from 0."
msgstr ""

msgid "N/A"
msgstr ""

#, python-format
msgid "Subtask %d"
msgstr ""

msgid "Outcome"
msgstr ""

msgid "Details"
msgstr ""

msgid "Execution time"
msgstr ""

msgid "Memory used"
msgstr ""

msgid "Not correct"
msgstr ""

msgid "Correct"
msgstr ""

msgid "Partially correct"
msgstr ""

msgid "Invalid files in submission"
msgstr ""

msgid "Execution completed successfully"
msgstr ""

msgid "No compilation needed"
msgstr ""

msgid "File not submitted"
msgstr ""

msgid "%Y-%m-%d"
msgstr ""

msgid "%H:%M:%S"
msgstr ""

msgid "%Y-%m-%d %H:%M:%S"
msgstr ""

msgid "loading..."
msgstr ""

msgid "unknown"
msgstr ""

#, python-format
msgid "%d second"
msgid_plural "%d seconds"
msgstr[0] ""
msgstr[1] ""

#, python-format
msgid "%d minute"
msgid_plural "%d minutes"
msgstr[0] ""
msgstr[1] ""

#, python-format
msgid "%d hour"
msgid_plural "%d hours"
msgstr[0] ""
msgstr[1] ""

#, python-format
msgid "%d day"
msgid_plural "%d days"
msgstr[0] ""
msgstr[1] ""

#, python-format
msgid "%s and %s"
msgstr ""

#, python-format
msgid "more than %s"
msgstr ""

msgid "contest-token"
msgstr ""

msgid "contest-tokens"
msgstr ""

msgid "task-token"
msgstr ""

msgid "task-tokens"
msgstr ""

msgid "token"
msgstr ""

msgid "tokens"
msgstr ""

#, python-format
msgid "You don't have %(type_pl)s available for this task."
msgstr ""

#, python-format
msgid "You have an infinite number of %(type_pl)s for this task."
msgstr ""

#, python-format
msgid "You start with no %(type_pl)s."
msgstr ""

#, python-format
msgid "You start with one %(type_s)s."
msgid_plural "You start with %(gen_initial)d %(type_pl)s."
msgstr[0] ""
msgstr[1] ""

#, python-format
msgid "Every minute "
msgid_plural "Every %(gen_interval)g minutes "
msgstr[0] ""
msgstr[1] ""

#, python-format
msgid "you get another %(type_s)s, "
msgid_plural "you get %(gen_number)d other %(type_pl)s, "
msgstr[0] ""
msgstr[1] ""

#, python-format
msgid "up to a maximum of one %(type_s)s."
msgid_plural "up to a maximum of %(gen_max)d %(type_pl)s."
msgstr[0] ""
msgstr[1] ""

#, python-format
msgid "you get another %(type_s)s."
msgid_plural "you get %(gen_number)d other %(type_pl)s."
msgstr[0] ""
msgstr[1] ""

#, python-format
msgid "You don't get other %(type_pl)s."
msgstr ""

#, python-format
msgid "You can use a %(type_s)s every second "
msgid_plural "You can use a %(type_s)s every %(min_interval)g seconds "
msgstr[0] ""
msgstr[1] ""

#, python-format
msgid "and no more than one %(type_s)s in total."
msgid_plural "and no more than %(max_number)d %(type_pl)s in total."
msgstr[0] ""
msgstr[1] ""

#, python-format
msgid "You can use a %(type_s)s every second."
msgid_plural "You can use a %(type_s)s every %(min_interval)g seconds."
msgstr[0] ""
msgstr[1] ""

#, python-format
msgid "You can use no more than one %(type_s)s in total."
msgid_plural "You can use no more than %(max_number)d %(type_pl)s in total."
msgstr[0] ""
msgstr[1] ""

msgid "You have no limitations on how you use them."
msgstr ""

msgid "Question too big!"
msgstr ""

msgid "You have reached the question length limit."
msgstr ""

msgid "Question received"
msgstr ""

msgid ""
"Your question has been received, you will be notified when it is answered."
msgstr ""

msgid "Too many print jobs!"
msgstr ""

#, python-format
msgid "You have reached the maximum limit of at most %d print jobs."
msgstr ""

msgid "Invalid format!"
msgstr ""

msgid "Please select the correct files."
msgstr ""

msgid "File too big!"
msgstr ""

#, python-format
msgid "Each file must be at most %d bytes long."
msgstr ""

msgid "Print job storage failed!"
msgstr ""

msgid "Please try again."
msgstr ""

msgid "Print job received"
msgstr ""

msgid "Your print job has been received."
msgstr ""

msgid "Compiling..."
msgstr ""

msgid "details"
msgstr ""

msgid "Evaluating..."
msgstr ""

msgid "Scoring..."
msgstr ""

msgid "Evaluated"
msgstr ""

msgid "Token request discarded"
msgstr ""

msgid "Your request has been discarded because you have no tokens available."
msgstr ""

msgid ""
"Your request has been discarded because you already used a token on that "
"submission."
msgstr ""

msgid "Token request received"
msgstr ""

msgid "Your request has been received and applied to the submission."
msgstr ""

#, python-format
msgid ""
"You have reached the maximum limit of at most %d submissions among all tasks."
msgstr ""

#, python-format
msgid ""
"You have reached the maximum limit of at most %d submissions on this task."
msgstr ""

msgid "Too many submissions!"
msgstr ""

#, python-format
msgid ""
"Among all tasks, you can submit again after %d seconds from last submission."
msgstr ""

#, python-format
msgid ""
"For this task, you can submit again after %d seconds from last submission."
msgstr ""

msgid "Submissions too frequent!"
msgstr ""

msgid "Invalid submission format!"
msgstr ""

msgid "Invalid archive format!"
msgstr ""

msgid "The submitted archive could not be opened."
msgstr ""

msgid "Cannot recognize the submission language."
msgstr ""

#, python-format
msgid "Language %s not allowed in this contest."
msgstr ""

msgid "Invalid submission!"
msgstr ""

msgid "Submission too big!"
msgstr ""

#, python-format
msgid "Each source file must be at most %d bytes long."
msgstr ""

msgid "Submission storage failed!"
msgstr ""

msgid "Submission received"
msgstr ""

msgid "Your submission has been received and is currently being evaluated."
msgstr ""

#, python-format
msgid "You have reached the maximum limit of at most %d tests among all tasks."
msgstr ""

#, python-format
msgid "You have reached the maximum limit of at most %d tests on this task."
msgstr ""

msgid "Too many tests!"
msgstr ""

#, python-format
msgid "Among all tasks, you can test again after %d seconds from last test."
msgstr ""

#, python-format
msgid "For this task, you can test again after %d seconds from last test."
msgstr ""

msgid "Tests too frequent!"
msgstr ""

msgid "Invalid test format!"
msgstr ""

msgid "Cannot recognize the user test language."
msgstr ""

msgid "Invalid test!"
msgstr ""

msgid "Test too big!"
msgstr ""

msgid "Input too big!"
msgstr ""

#, python-format
msgid "The input file must be at most %d bytes long."
msgstr ""

msgid "Test storage failed!"
msgstr ""

msgid "Test received"
msgstr ""

msgid "Your test has been received and is currently being executed."
msgstr ""

msgid "Executing..."
msgstr ""

msgid "Executed"
msgstr ""

#, python-format
msgid "%(seconds)0.3f s"
msgstr ""

#, python-format
msgid "Automatic (%s)"
msgstr ""

msgid "Logout"
msgstr ""

#, python-format
msgid ""
"Logged in as <strong>%(first_name)s %(last_name)s</strong> "
"<em>(%(username)s)</em>"
msgstr ""

msgid "Failed to log in."
msgstr ""

msgid "Welcome"
msgstr ""

msgid "Please log in"
msgstr ""

msgid "Username"
msgstr ""

msgid "Password"
msgstr ""

msgid "Login"
msgstr ""

msgid "Reset"
msgstr ""

msgid "New message"
msgstr ""

msgid "New announcement"
msgstr ""

msgid "New answer"
msgstr ""

#, python-format
msgid "%d unread"
msgstr ""

msgid "Until contest starts:"
msgstr ""

msgid "Until contest ends:"
msgstr ""

msgid "Time left:"
msgstr ""

msgid "Server time:"
msgstr ""

msgid "Overview"
msgstr ""

msgid "Communication"
msgstr ""

msgid "Statement"
msgstr ""

msgid "Submissions"
msgstr ""

msgid "Documentation"
msgstr ""

msgid "Testing"
msgstr ""

msgid "Printing"
msgstr ""

msgid "Contest Management System"
msgstr ""

msgid "is released under the"
msgstr ""

msgid "GNU Affero General Public License"
msgstr ""

msgid "Announcements"
msgstr ""

msgid "(no subject)"
msgstr ""

msgid "Questions"
msgstr ""

msgid "Subject"
msgstr ""

msgid "Text"
msgstr ""

msgid "Ask question"
msgstr ""

msgid "no answer yet"
msgstr ""

msgid "Messages"
msgstr ""

msgid "Programming languages and libraries"
msgstr ""

msgid "Standard Template Library"
msgstr ""

msgid ""
"The main Java class of the solution should have exactly the same name as the "
"task."
msgstr ""

msgid "Submission details for compilation"
msgstr ""

msgid "Message"
msgstr ""

msgid "Explanation"
msgstr ""

msgid "Submission details for evaluation"
msgstr ""

#, python-format
msgid "Error %d"
msgstr ""

msgid "An error occured while the server was handling your request."
msgstr ""

msgid ""
"Note that attempts to tamper with Contest Management System (such as probing "
"the server with customized URLs) may be considered cheating and may lead to "
"disqualification."
msgstr ""

msgid ""
"If you encountered this error during normal usage, please notify the contest "
"administrators."
msgstr ""

msgid "General information"
msgstr ""

msgid "The contest hasn't started yet."
msgstr ""

#, python-format
msgid "The contest will start at %(start_time)s and will end at %(stop_time)s."
msgstr ""

msgid "The contest is currently running."
msgstr ""

#, python-format
msgid "The contest started at %(start_time)s and will end at %(stop_time)s."
msgstr ""

msgid "The contest has already ended."
msgstr ""

#, python-format
msgid "The contest started at %(start_time)s and ended at %(stop_time)s."
msgstr ""

msgid "You have an infinite number of tokens."
msgstr ""

msgid "You can see the detailed result of a submission by using a token on it."
msgstr ""

msgid ""
"Your score for each task will be the maximum among the tokened submissions "
"and the last one."
msgstr ""

msgid "You have a distinct set of tokens for each task."
msgstr ""

#, python-format
msgid ""
"You can find the rules for the %(type_pl)s on each task's description page."
msgstr ""

msgid "You have a set of tokens shared among all tasks."
msgstr ""

msgid ""
"You have two types of tokens: a set of <em>contest-tokens</em> shared among "
"all tasks and a distinct set of <em>task-tokens</em> for each task."
msgstr ""

msgid ""
"You can see the detailed result of a submission by using two tokens on it, "
"one of each type."
msgstr ""

#, python-format
msgid "You can submit at most %(submissions)s solutions during this contest."
msgstr ""

#, python-format
msgid "You can submit at most %(user_tests)s user tests during this contest."
msgstr ""

#, python-format
msgid ""
"Every user is allowed to compete (i.e. submit solutions) for a uninterrupted "
"time frame of %(per_user_time)s."
msgstr ""

msgid "As soon as the contest starts you can choose to start your time frame."
msgstr ""

msgid ""
"Once you start, you can submit solutions until the end of the time frame or "
"until the end of the contest, whatever comes first."
msgstr ""

msgid "By clicking on the button below you can start your time frame."
msgstr ""

#, python-format
msgid "You started your time frame at %(start_time)s."
msgstr ""

msgid ""
"You can submit solutions until the end of the time frame or until the end of "
"the contest, whatever comes first."
msgstr ""

#, python-format
msgid ""
"You started your time frame at %(start_time)s and you already finished it."
msgstr ""

msgid "There's nothing you can do now."
msgstr ""

msgid "You never started your time frame. Now it's too late."
msgstr ""

msgid "Start!"
msgstr ""

msgid "Task overview"
msgstr ""

msgid "Task"
msgstr ""

msgid "Name"
msgstr ""

msgid "Time limit"
msgstr ""

msgid "Memory limit"
msgstr ""

msgid "Type"
msgstr ""

msgid "Files"
msgstr ""

msgid "Tokens"
msgstr ""

#, python-format
msgid "%(seconds)g second"
msgstr ""

#, python-format
msgid "%(seconds)g seconds"
msgstr ""

#, python-format
msgid "%(mb)d MiB"
msgstr ""

msgid "Yes"
msgstr ""

msgid "No"
msgstr ""

msgid "Print"
msgstr ""

#, python-format
msgid ""
"You can print %(remaining_jobs)d more text or PDF files of up to "
"%(max_pages)d pages each."
msgstr ""

#, python-format
msgid ""
"You can print %(remaining_jobs)d more text files of up to %(max_pages)d "
"pages each."
msgstr ""

msgid "File (text or PDF)"
msgstr ""

msgid "File (text)"
msgstr ""

msgid "Submit"
msgstr ""

msgid ""
"You cannot print anything any more as you have used up your printing quota."
msgstr ""

msgid "Previous print jobs"
msgstr ""

msgid "Date and time"
msgstr ""

msgid "Time"
msgstr ""

msgid "File name"
msgstr ""

msgid "Status"
msgstr ""

msgid "no print jobs yet"
msgstr ""

msgid "Preparing..."
msgstr ""

msgid "Compilation output"
msgstr ""

msgid "Compilation outcome:"
msgstr ""

msgid "Compilation time:"
msgstr ""

msgid "Memory used:"
msgstr ""

msgid "Standard output"
msgstr ""

msgid "Standard error"
msgstr ""

msgid "None"
msgstr ""

msgid "Download"
msgstr ""

msgid "Played"
msgstr ""

msgid "Play!"
msgstr ""

msgid "Wait..."
msgstr ""

msgid "No tokens"
msgstr ""

#, python-format
msgid "%(name)s (%(short_name)s) <small>description</small>"
msgstr ""

msgid "no statement available"
msgstr ""

msgid "Download task statement"
msgstr ""

msgid ""
"The statement for this task is available in multiple versions, in different "
"languages."
msgstr ""

msgid "You can see (and download) all of them using the list on the right."
msgstr ""

msgid "Some suggested translations follow."
msgstr ""

#, python-format
msgid "Statement in <b>%s</b>"
msgstr ""

#, python-format
msgid "Statement in %s"
msgstr ""

#, python-format
msgid "<b>%s</b>"
msgstr ""

#, python-format
msgid "%s"
msgstr ""

msgid "Some details"
msgstr ""

msgid "Compilation commands"
msgstr ""

#, python-format
msgid ""
"You can find the rules for the %(type_pl)s on the <a href=\"%(url_root)s/"
"\">contest overview page</a>."
msgstr ""

msgid ""
"Remeber that to see the detailed result of a submission you need to use both "
"a contest-token and a task-token."
msgstr ""

msgid "Attachments"
msgstr ""

#, python-format
msgid "%(name)s (%(short_name)s) <small>submissions</small>"
msgstr ""

msgid "Submit a solution"
msgstr ""

#, python-format
msgid "You can submit %(submissions_left)s more solution(s)."
msgstr ""

msgid "submission.zip"
msgstr ""

msgid "Previous submissions"
msgstr ""

msgid "Right now, you have infinite tokens available on this task."
msgstr ""

msgid "Right now, you have one token available on this task."
msgstr ""

#, python-format
msgid "Right now, you have %(tokens)s tokens available on this task."
msgstr ""

#, python-format
msgid "But you have to wait until %(expiration_time)s to use them."
msgstr ""

#, python-format
msgid "You will receive a new token at %(gen_time)s."
msgstr ""

msgid "In the current situation, no more tokens will be generated."
msgstr ""

msgid "Right now, you do not have tokens available for this task."
msgstr ""

#, python-format
msgid "But you will have to wait until %(expiration_time)s to use it."
msgstr ""

msgid "Public score"
msgstr ""

msgid "Total score"
msgstr ""

msgid "Score"
msgstr ""

msgid "Token"
msgstr ""

msgid "no submissions yet"
msgstr ""

msgid "Submission details"
msgstr ""

msgid "Close"
msgstr ""

msgid "Submit a test"
msgstr ""

#, python-format
msgid "You can submit %(user_tests_left)s more test(s)."
msgstr ""

msgid "input"
msgstr ""

msgid "Previous tests"
msgstr ""

msgid "Input"
msgstr ""

msgid "Output"
msgstr ""

msgid "no tests yet"
msgstr ""

msgid "Test details"
msgstr ""

msgid "Evaluation outcome"
msgstr ""

msgid "There are no announcements yet."
msgstr ""

msgid "Input file"
msgstr ""

msgid "Output file"
msgstr ""

<<<<<<< HEAD
msgid "Register"
msgstr ""

msgid "Registration successful"
msgstr ""

msgid "Here are your login details. Please write them down."
msgstr ""

msgid "Please register"
msgstr ""

msgid "First name"
msgstr ""

msgid "Last name"
msgstr ""

msgid "Email"
msgstr ""

msgid "Country"
msgstr ""

msgid "City"
msgstr ""

msgid "School"
msgstr ""

msgid "Grade"
msgstr ""

msgid "Student"
msgstr ""

msgid "Guest"
=======
msgid "Teacher web server"
msgstr ""

#, python-format
msgid "Logged in as <strong>%s</strong>"
msgstr ""

msgid "District"
msgstr ""

msgid "Contests"
msgstr ""

msgid "There are no active contests at this time."
msgstr ""

msgid "Back to contest list"
msgstr ""

msgid "Export to CSV"
msgstr ""

msgid "Contestant"
msgstr ""

msgid "Total"
msgstr ""

msgid "Log in as contestant"
>>>>>>> f5621f86
msgstr ""<|MERGE_RESOLUTION|>--- conflicted
+++ resolved
@@ -1049,7 +1049,6 @@
 msgid "Output file"
 msgstr ""
 
-<<<<<<< HEAD
 msgid "Register"
 msgstr ""
 
@@ -1087,7 +1086,8 @@
 msgstr ""
 
 msgid "Guest"
-=======
+msgstr ""
+
 msgid "Teacher web server"
 msgstr ""
 
@@ -1117,5 +1117,4 @@
 msgstr ""
 
 msgid "Log in as contestant"
->>>>>>> f5621f86
 msgstr ""