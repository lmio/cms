--- conflicted
+++ resolved
@@ -1127,7 +1127,6 @@
 msgid "Output file"
 msgstr "Rezultatų failas"
 
-<<<<<<< HEAD
 msgid "Register"
 msgstr "Registruotis"
 
@@ -1166,7 +1165,7 @@
 
 msgid "Guest"
 msgstr "Svečias"
-=======
+
 msgid "Teacher web server"
 msgstr "Mokytojų prieiga"
 
@@ -1199,5 +1198,4 @@
 msgstr "Prisijungti dalyvio vardu"
 
 msgid "You will receive your login details via email."
-msgstr "Prisijungimo duomenis gausite el. paštu."
->>>>>>> f5621f86
+msgstr "Prisijungimo duomenis gausite el. paštu."