# Lithuanian translations for CMS.
# Copyright © 2010-2015 CMS authors
# This file is distributed under the same license as CMS.
# Martynas Budriūnas <martynas.budriunas@gmail.com>, 2012.
# Vytis Banaitis <vytis.banaitis@gmail.com>, 2014, 2017-2018.
# Motiejus Jakštys <desired.mta@gmail.com>, 2015.
#
msgid ""
msgstr ""
"Project-Id-Version:  0.1\n"
"Report-Msgid-Bugs-To: \n"
"POT-Creation-Date: 2018-10-01 09:06+0100\n"
"PO-Revision-Date: 2017-03-26 17:00+0300\n"
"Last-Translator: Vytis Banaitis <vytis.banaitis@gmail.com>\n"
"Language: lt\n"
"Language-Team: Lithuanian\n"
"Plural-Forms: nplurals=3; plural=(n%10==1 && n%100!=11 ? 0 : n%10>=2 && "
"(n%100<10 || n%100>=20) ? 1 : 2)\n"
"MIME-Version: 1.0\n"
"Content-Type: text/plain; charset=utf-8\n"
"Content-Transfer-Encoding: 8bit\n"
"Generated-By: Babel 2.4.0\n"

msgid "N/A"
msgstr "Nėra"

msgid "Not correct"
msgstr "Neteisingai"

msgid "Correct"
msgstr "Teisingai"

msgid "Partially correct"
msgstr "Dalinai teisingai"

msgid "#"
msgstr "#"

msgid "Outcome"
msgstr "Rezultatas"

msgid "Details"
msgstr "Detalės"

msgid "Execution time"
msgstr "Vykdymo trukmė"

msgid "Memory used"
msgstr "Atmintis"

msgid "Score details temporarily unavailable."
msgstr "Išsamūs rezultatai šiuo metu nepasiekiami."

#, python-format
msgid "Subtask %(index)s"
msgstr "Dalinė užduotis %(index)s"

msgid "Compilation succeeded"
msgstr "Kompiliavimas sėkmingas"

msgid "Your submission successfully compiled to an executable."
msgstr "Tavo sprendimas sėkmingai sukompiliuotas į vykdomąjį failą."

msgid "Compilation failed"
msgstr "Kompiliavimas nesėkmingas"

msgid "Your submission did not compile correctly."
msgstr "Tavo sprendimo nepavyko sukompiliuoti."

msgid "Compilation timed out"
msgstr "Kompiliavimas viršijo laiko ribojimą"

msgid ""
"Your submission exceeded the time limit while compiling. This might be "
"caused by an excessive use of C++ templates, for example."
msgstr ""
"Tavo sprendimo kompiliavimas viršijo laiko ribojimą. Tai galėjo įvykti, "
"pavyzdžiui, dėl intensyvaus C++ šablonų naudojimo."

#, python-format
msgid ""
"Compilation killed with signal %s (could be triggered by violating memory "
"limits)"
msgstr ""
"Kompiliavimas nutrauktas signalu %s (tai galėjo įvykti viršijus atminties "
"ribojimus)"

msgid ""
"Your submission was killed with the specified signal. Among other things, "
"this might be caused by exceeding the memory limit for the compilation, and "
"in turn by an excessive use of C++ templates, for example."
msgstr ""
"Tavo sprendimo kompiliavimas buvo nutrauktas nurodytu signalu. Viena iš "
"galimų priežasčių yra kompiliavimui skirto atminties ribojimo viršijimas, "
"kurį galėjo sukelti, pavyzdžiui, intensyvus C++ šablonų naudojimas."

msgid "Output is correct"
msgstr "Išvestis teisinga"

msgid "Your submission ran and gave the correct answer"
msgstr "Tavo sprendimas buvo įvykdytas ir pateikė teisingą rezultatą."

msgid "Output is partially correct"
msgstr "Išvestis dalinai teisinga"

msgid "Your submission ran and gave the partially correct answer"
msgstr "Tavo sprendimas buvo įvykdytas ir pateikė dalinai teisingą rezultatą."

msgid "Output isn't correct"
msgstr "Išvestis neteisinga"

msgid "Your submission ran, but gave the wrong answer"
msgstr "Tavo sprendimas buvo įvykdytas, tačiau pateikė neteisingą rezultatą."

#, python-format
msgid "Evaluation didn't produce file %s"
msgstr "Vykdymo metu nebuvo sukurtas failas %s"

msgid "Your submission ran, but did not write on the correct output file"
msgstr ""
"Tavo sprendimas buvo įvykdytas, tačiau neįrašė rezultato į nurodytą "
"rezultatų failą."

msgid "Execution timed out"
msgstr "Vykdymas viršijo laiko ribojimą"

msgid "Your submission used too much CPU time."
msgstr "Tavo sprendimo vykdymas panaudojo per daug procesoriaus laiko."

msgid "Execution timed out (wall clock limit exceeded)"
msgstr "Vykdymas užtruko per ilgai (viršytas sieninio laikrodžio ribojimas)"

msgid ""
"Your submission used too much total time. This might be triggered by "
"undefined code, or buffer overflow, for example. Note that in this case the "
"CPU time visible in the submission details might be much smaller than the "
"time limit."
msgstr ""
"Tavo sprendimo vykdymas užtruko per ilgai neišnaudodamas procesoriaus laiko."
" Tai galėjo įvykti, pavyzdžiui, dėl neapibrėžto kodo ar buferio perpildymo. "
"Įvykus šiai klaidai, sprendimo informacijos lange rodomas panaudoto "
"procesoriaus laiko kiekis gali būti gerokai mažesnis už laiko ribojimą."

msgid "Execution killed (could be triggered by violating memory limits)"
msgstr "Vykdymas nutrauktas (tai galėjo įvykti viršijus atminties ribojimus)"

msgid ""
"The evaluation was killed by a signal. Among other things, this might be "
"caused by exceeding the memory limit. Note that if this is the reason, the "
"memory usage visible in the submission details is the usage before the "
"allocation that caused the signal."
msgstr ""
"Tavo sprendimo vykdymas buvo nutrauktas signalu. Viena iš galimų priežasčių "
"yra atminties ribojimo viršijimas. Sprendimo informacijos lange rodomas "
"panaudotos atminties kiekis yra toks, koks jis buvo prieš signalą sukėlusį "
"veiksmą."

msgid "Execution failed because the return code was nonzero"
msgstr "Vykdymas nesėkmingas, nes grąžintas kodas buvo ne nulis"

msgid "Your submission failed because it exited with a return code different from 0."
msgstr "Tavo sprendimo vykdymas nepavyko, nes grąžintas kodas buvo ne nulis."

msgid "Execution completed successfully"
msgstr "Vykdymas sėkmingas"

msgid "No compilation needed"
msgstr "Kompiliavimas nereikalingas"

msgid "File not submitted"
msgstr "Failas nepateiktas"

msgid "Invalid question!"
msgstr "Netinkamas klausimas!"

msgid "Please enter a question."
msgstr "Įvesk klausimą."

msgid "Question too long!"
msgstr "Klausimas per ilgas!"

#, python-format
msgid ""
"Subject must be at most %(max_subject_length)d characters, content at most "
"%(max_text_length)d."
msgstr ""
"Tema turi būti ne ilgesnė nei %(max_subject_length)d simbolių, o tekstas — "
"ne ilgesnis nei %(max_text_length)d simbolių."

msgid "contest-token"
msgstr "varžybų žetoną"

msgid "contest-tokens"
msgstr "varžybų žetonų"

msgid "task-token"
msgstr "užduoties žetoną"

msgid "task-tokens"
msgstr "užduoties žetonų"

msgid "token"
msgstr "žetoną"

msgid "tokens"
msgstr "žetonų"

#, python-format
msgid "You don't have %(type_pl)s available for this task."
msgstr "Tu neturi %(type_pl)s šiai užduočiai."

#, python-format
msgid "You have an infinite number of %(type_pl)s for this task."
msgstr "Turi neribotą %(type_pl)s skaičių."

#, python-format
msgid "You start with no %(type_pl)s."
msgstr "Pradedi be %(type_pl)s."

#, python-format
msgid "You start with one %(type_s)s."
msgid_plural "You start with %(gen_initial)d %(type_pl)s."
msgstr[0] "Pradžioje turi vieną %(type_s)s."
msgstr[1] "Pradžioje turi %(gen_initial)d %(type_pl)s."
msgstr[2] "Pradžioje turi %(gen_initial)d %(type_pl)s."

#, python-format
msgid "Every minute "
msgid_plural "Every %(gen_interval)g minutes "
msgstr[0] "Kas minutę "
msgstr[1] "Kas %(gen_interval)g minutes "
msgstr[2] "Kas %(gen_interval)g minučių "

#, python-format
msgid "you get another %(type_s)s, "
msgid_plural "you get %(gen_number)d other %(type_pl)s, "
msgstr[0] "gausi po vieną %(type_s)s, "
msgstr[1] "gausi po %(gen_number)d %(type_pl)s, "
msgstr[2] "gausi po %(gen_number)d %(type_pl)s, "

#, python-format
msgid "up to a maximum of one %(type_s)s."
msgid_plural "up to a maximum of %(gen_max)d %(type_pl)s."
msgstr[0] "kol pasieksi vieną %(type_s)s."
msgstr[1] "kol pasieksi %(gen_max)d %(type_pl)s."
msgstr[2] "kol pasieksi %(gen_max)d %(type_pl)s."

#, python-format
msgid "you get another %(type_s)s."
msgid_plural "you get %(gen_number)d other %(type_pl)s."
msgstr[0] "gausi po vieną %(type_s)s."
msgstr[1] "gausi po %(gen_number)d %(type_pl)s."
msgstr[2] "gausi po %(gen_number)d %(type_pl)s."

#, python-format
msgid "You don't get other %(type_pl)s."
msgstr "Daugiau %(type_pl)s negausi."

#, python-format
msgid "You can use a %(type_s)s every second "
msgid_plural "You can use a %(type_s)s every %(min_interval)g seconds "
msgstr[0] "Gali naudoti %(type_s)s kartą per sekundę "
msgstr[1] "Gali naudoti %(type_s)s kartą per %(min_interval)g sekundes "
msgstr[2] "Gali naudoti %(type_s)s kartą per %(min_interval)g sekundžių "

#, python-format
msgid "and no more than one %(type_s)s in total."
msgid_plural "and no more than %(max_number)d %(type_pl)s in total."
msgstr[0] "ir ne daugiau nei vieną %(type_s)s iš viso."
msgstr[1] "ir ne daugiau nei %(max_number)d %(type_pl)s iš viso."
msgstr[2] "ir ne daugiau nei %(max_number)d %(type_pl)s iš viso."

#, python-format
msgid "You can use a %(type_s)s every second."
msgid_plural "You can use a %(type_s)s every %(min_interval)g seconds."
msgstr[0] "Gali naudoti %(type_s)s kartą per sekundę."
msgstr[1] "Gali naudoti %(type_s)s kartą per %(min_interval)g sekundes."
msgstr[2] "Gali naudoti %(type_s)s kartą per %(min_interval)g sekundžių."

#, python-format
msgid "You can use no more than one %(type_s)s in total."
msgid_plural "You can use no more than %(max_number)d %(type_pl)s in total."
msgstr[0] "Iš viso gali naudoti ne daugiau nei vieną %(type_s)s."
msgstr[1] "Iš viso gali naudoti ne daugiau nei %(max_number)d %(type_pl)s."
msgstr[2] "Iš viso gali naudoti ne daugiau nei %(max_number)d %(type_pl)s."

msgid "You have no limitations on how you use them."
msgstr "Neturi apribojimų jų naudojimui."

msgid "Too many print jobs!"
msgstr "Per daug spausdinimo darbų!"

#, python-format
msgid "You have reached the maximum limit of at most %d print jobs."
msgstr "Pasiekei %d spausdinimo darbų limitą."

msgid "Invalid format!"
msgstr "Netinkamas formatas!"

msgid "Please select the correct files."
msgstr "Pasirink teisingus failus."

msgid "File too big!"
msgstr "Failas per didelis!"

#, python-format
msgid "Each file must be at most %d bytes long."
msgstr "Kiekvienas failas turi būti ne didesnis nei %d baitų."

msgid "Print job storage failed!"
msgstr "Nepavyko išsaugoti spausdinimo darbo!"

msgid "Please try again."
msgstr "Bandyk dar kartą."

msgid "Token request discarded"
msgstr "Žetono užklausa atmesta"

msgid "Your request has been discarded because you have no tokens available."
msgstr "Tavo užklausa atmesta, kadangi neturi žetonų."

msgid ""
"Your request has been discarded because you already used a token on that "
"submission."
msgstr "Užklausa buvo atmesta, kadangi šiam sprendimui žetoną jau naudojai."

msgid "Question received"
msgstr "Klausimas gautas"

msgid "Your question has been received, you will be notified when it is answered."
msgstr "Tavo klausimas gautas. Kai jis bus atsakytas, pasirodys pranešimas."

msgid "Print job received"
msgstr "Spausdinimo darbas gautas"

msgid "Your print job has been received."
msgstr "Tavo spausdinimo darbas gautas."

msgid "Submission received"
msgstr "Sprendimas gautas"

msgid "Your submission has been received and is currently being evaluated."
msgstr "Tavo sprendimas gautas ir šiuo metu yra vertinamas."

msgid "Compiling..."
msgstr "Kompiliuojama..."

msgid "Evaluating..."
msgstr "Vertinama..."

msgid "Scoring..."
msgstr "Skaičiuojami taškai..."

msgid "Evaluated"
msgstr "Įvertinta"

msgid "Token request received"
msgstr "Žetono užklausa gauta"

msgid "Your request has been received and applied to the submission."
msgstr "Tavo užklausa gauta ir įvykdyta pateiktam sprendimui."

msgid "Test received"
msgstr "Testas gautas"

msgid "Your test has been received and is currently being executed."
msgstr "Tavo testas gautas ir šiuo metu yra vykdomas."

msgid "details"
msgstr "išsamiai"

msgid "Executing..."
msgstr "Vykdoma..."

msgid "Executed"
msgstr "Įvykdyta"

msgid "Too many submissions!"
msgstr "Per daug pateiktų sprendimų!"

#, python-format
msgid "You have reached the maximum limit of at most %d submissions among all tasks."
msgstr "Pasiekei %d sprendimų pateikimo visoms užduotims limitą."

#, python-format
msgid "You have reached the maximum limit of at most %d submissions on this task."
msgstr "Pasiekei %d sprendimų pateikimo šiai užduočiai limitą."

msgid "Submissions too frequent!"
msgstr "Per dažni pateikimai!"

#, python-format
msgid "Among all tasks, you can submit again after %d seconds from last submission."
msgstr ""
"Dar kartą pateikti sprendimą gali po %d sekundžių nuo paskutinio bet kurios "
"užduoties sprendimo pateikimo."

#, python-format
msgid "For this task, you can submit again after %d seconds from last submission."
msgstr ""
"Dar kartą pateikti sprendimą gali po %d sekundžių nuo paskutinio šios "
"užduoties sprendimo pateikimo."

msgid "Invalid archive format!"
msgstr "Netinkamas archyvo formatas!"

msgid "The submitted archive could not be opened."
msgstr "Nepavyksta atverti pateikto archyvo."

msgid "Invalid submission format!"
msgstr "Netinkamas pateikimo formatas!"

msgid "Submission too big!"
msgstr "Pateiktas sprendimas per didelis!"

#, python-format
msgid "Each source file must be at most %d bytes long."
msgstr "Kiekvienas pirminio teksto failas turi būti nedidesnis nei %d baitų."

msgid "Submission storage failed!"
msgstr "Nepavyko išsaugoti pateikto sprendimo!"

msgid "Too many tests!"
msgstr "Per daug testų!"

#, python-format
msgid "You have reached the maximum limit of at most %d tests among all tasks."
msgstr "Pasiekei %d testų visoms užduotims limitą."

#, python-format
msgid "You have reached the maximum limit of at most %d tests on this task."
msgstr "Pasiekei %d testų limitą šiai užduočiai."

msgid "Tests too frequent!"
msgstr "Per dažnas testavimas!"

#, python-format
msgid "Among all tasks, you can test again after %d seconds from last test."
msgstr ""
"Dar kartą testuoti galėsi praėjus %d sekundžių nuo paskutinio bet kurios "
"užduoties testavimo."

#, python-format
msgid "For this task, you can test again after %d seconds from last test."
msgstr ""
"Dar kartą testuoti galėsi praėjus %d sekundžių nuo paskutinio šios užduoties"
" testavimo."

msgid "Invalid test format!"
msgstr "Netinkamas testo formatas!"

msgid "Test too big!"
msgstr "Testas per didelis!"

msgid "Input too big!"
msgstr "Įvestis per didelė!"

#, python-format
msgid "The input file must be at most %d bytes long."
msgstr "Įvesties failas turi neviršyti %d baitų."

msgid "Test storage failed!"
msgstr "Nepavyko išsaugoti testo!"

msgid "Communication"
msgstr "Bendravimas"

msgid "Announcements"
msgstr "Pranešimai"

msgid "(no subject)"
msgstr "(temos nėra)"

msgid "Questions"
msgstr "Klausimai"

msgid "Subject"
msgstr "Tema"

msgid "Text"
msgstr "Tekstas"

msgid "Ask question"
msgstr "Užduoti klausimą"

msgid "Reset"
msgstr "Atstatyti"

msgid "no answer yet"
msgstr "dar neatsakyta"

msgid "Messages"
msgstr "Žinutės"

#, python-format
msgid "Automatic (%(lang)s)"
msgstr "Automatiška (%(lang)s)"

msgid "Logout"
msgstr "Atsijungti"

#, python-format
msgid ""
"Logged in as <strong>%(first_name)s %(last_name)s</strong> "
"<em>(%(username)s)</em>"
msgstr ""
"Prisijungta kaip <strong>%(first_name)s %(last_name)s</strong> "
"<em>(%(username)s)</em>"

msgid "Failed to log in."
msgstr "Prisijungti nepavyko."

msgid "Welcome"
msgstr "Sveiki atvykę"

msgid "Please log in"
msgstr "Prašome prisijungti"

msgid "Username"
msgstr "Vartotojo vardas"

msgid "Password"
msgstr "Slaptažodis"

msgid "Login"
msgstr "Prisijungti"

msgid "New message"
msgstr "Nauja žinutė"

msgid "New announcement"
msgstr "Naujas pranešimas"

msgid "New answer"
msgstr "Naujas atsakymas"

#, python-format
msgid "%d unread"
msgstr "%d neskaityti"

msgid "Until contest starts:"
msgstr "Iki varžybų pradžios:"

msgid "Until contest ends:"
msgstr "Iki varžybų pabaigos:"

msgid "Until analysis starts:"
msgstr "Iki analizės pradžios:"

msgid "Until analysis ends:"
msgstr "Iki analizės pabaigos:"

msgid "Time left:"
msgstr "Likęs laikas:"

msgid "Server time:"
msgstr "Serverio laikas:"

msgid "Overview"
msgstr "Apžvalga"

msgid "Statement"
msgstr "Sąlyga"

msgid "Submissions"
msgstr "Pateikti sprendimai"

msgid "Documentation"
msgstr "Dokumentacija"

msgid "Testing"
msgstr "Testavimas"

msgid "Printing"
msgstr "Spausdinimas"

msgid "Contest Management System"
msgstr "Varžybų aptarnavimo sistema"

msgid "is released under the"
msgstr "yra išleista pagal"

msgid "GNU Affero General Public License"
msgstr "GNU Affero Bendroji Viešoji Licencija"

msgid "Choose a contest"
msgstr "Pasirink varžybas"

msgid "Programming languages and libraries"
msgstr "Programavimo kalbos ir bibliotekos"

msgid "Standard Template Library"
msgstr "Standartinė šablonų biblioteka"

msgid ""
"The main Java class of the solution should have exactly the same name as the"
" task."
msgstr "Pagrindinė sprendimo klasė turi vadintis taip pat kaip užduotis."

msgid "Submission details for compilation"
msgstr "Sprendimo kompiliavimo žinutės"

msgid "Message"
msgstr "Žinutė"

msgid "Explanation"
msgstr "Paaiškinimas"

msgid "Submission details for evaluation"
msgstr "Sprendimo vykdymo žinutės"

#, python-format
msgid "Error %(status_code)s"
msgstr "Klaida %(status_code)s"

msgid "An error occured while the server was handling your request."
msgstr "Serveriui vykdant tavo užklausą įvyko klaida."

msgid ""
"Note that attempts to tamper with Contest Management System (such as probing"
" the server with customized URLs) may be considered cheating and may lead to"
" disqualification."
msgstr ""
"Atkreipkite dėmesį, jog bandymas gadinti Varžybų aptarnavimo sistemą "
"(pavyzdžiui, zonduoti serverį parinktais URL) gali būti būti palaikytas "
"sukčiavimu, kas gali lemti diskvalifikaciją."

msgid ""
"If you encountered this error during normal usage, please notify the contest"
" administrators."
msgstr ""
"Jeigu šią klaidą gavote normaliai naudodamiesi sistema, prašome pranešti "
"varžybų administratoriams."

msgid "General information"
msgstr "Bendra informacija"

msgid "The contest hasn't started yet."
msgstr "Varžybos dar neprasidėjo."

#, python-format
msgid "The contest will start at %(start_time)s and will end at %(stop_time)s."
msgstr "Varžybos prasidės %(start_time)s, o baigsis %(stop_time)s."

msgid "The contest is currently running."
msgstr "Šiuo metu vyksta varžybos."

#, python-format
msgid "The contest started at %(start_time)s and will end at %(stop_time)s."
msgstr "Varžybos prasidėjo %(start_time)s, o baigsis %(stop_time)s."

msgid "The contest has already ended."
msgstr "Varžybos jau baigėsi."

#, python-format
msgid "The contest started at %(start_time)s and ended at %(stop_time)s."
msgstr "Varžybos prasidėjo %(start_time)s, o baigėsi %(stop_time)s."

msgid "The analysis mode hasn't started yet."
msgstr "Analizė dar neprasidėjo."

#, python-format
msgid "The analysis mode will start at %(start_time)s and will end at %(stop_time)s."
msgstr "Analizė prasidės %(start_time)s, o baigsis %(stop_time)s."

msgid "The analysis mode is currently running."
msgstr "Šiuo metu vyksta analizė."

#, python-format
msgid "The analysis mode started at %(start_time)s and will end at %(stop_time)s."
msgstr "Analizė prasidėjo %(start_time)s, o baigsis %(stop_time)s."

msgid "The analysis mode has already ended."
msgstr "Analizė jau baigėsi."

#, python-format
msgid "The analysis mode started at %(start_time)s and ended at %(stop_time)s."
msgstr "Analizė prasidėjo %(start_time)s, o baigėsi %(stop_time)s."

msgid "You have an infinite number of tokens."
msgstr "Turi begalinį žetonų skaičių."

msgid "You can see the detailed result of a submission by using a token on it."
msgstr ""
"Kiekvienam pateiktam sprendimui gali pažiūrėti jo detalius rezultatus "
"panaudodamas žetoną."

msgid ""
"Your score for each task will be the maximum among the tokened submissions "
"and the last one."
msgstr ""
"Tavo surinkti taškai bus maksimumas iš visų sprendimų, kuriems panaudojai "
"žetoną, ir paskutinio sprendimo rezultato."

msgid "You have a distinct set of tokens for each task."
msgstr "Kiekvienai užduočiai turi atskirą aibę žetonų."

#, python-format
msgid "You can find the rules for the %(type_pl)s on each task's description page."
msgstr "Kiekvienos užduoties aprašyme rasi %(type_pl)s taisykles."

msgid "You have a set of tokens shared among all tasks."
msgstr "Turi aibę žetonų, kuriuos gali naudoti bet kuriai iš užduočių."

msgid ""
"You have two types of tokens: a set of <em>contest-tokens</em> shared among "
"all tasks and a distinct set of <em>task-tokens</em> for each task."
msgstr ""
"Turi dviejų rūšių žetonus: aibę <em>varžybų žetonų</em>, kuriuos gali "
"naudoti bet kuriai iš užduočių, ir po aibę <em>užduoties žetonų</em> "
"kiekvienai užduočiai atskirai."

msgid ""
"You can see the detailed result of a submission by using two tokens on it, "
"one of each type."
msgstr ""
"Kiekvienam pateiktam sprendimui gali pažiūrėti jo detalius rezultatus "
"panaudodamas du žetonus: po vieną abiejų tipų žetoną."

#, python-format
msgid "You can submit at most %(submissions)s solutions during this contest."
msgstr "Gali pateikti daugiausiai %(submissions)s sprendimų šiame konkurse."

#, python-format
msgid "You can submit at most %(user_tests)s user tests during this contest."
msgstr "Gali pateikti daugiausiai %(user_tests)s naudotojo testų per šį konkursą."

#, python-format
msgid ""
"Every user is allowed to compete (i.e. submit solutions) for a uninterrupted"
" time frame of %(per_user_time)s."
msgstr ""
"Kiekvienas naudotojas gali varžytis (t. y. pateikti sprendimus) "
"nenutrūkstamą %(per_user_time)s ilgio laiko tarpą."

msgid "As soon as the contest starts you can choose to start your time frame."
msgstr "Kai tik prasidės varžybos, galėsi pasirinkti savo laiko tarpą."

msgid ""
"Once you start, you can submit solutions until the end of the time frame or "
"until the end of the contest, whatever comes first."
msgstr ""
"Pradėjus spręsti, sprendimus pateikti galėsi iki savo laiko tarpo arba "
"varžybų pabaigos – to, kas bus pirmiau."

msgid "By clicking on the button below you can start your time frame."
msgstr "Paspausdamas žemiau esantį mygtuką gali pradėti savo laiko tarpą."

#, python-format
msgid "You started your time frame at %(start_time)s."
msgstr "Savo laiko tarpą pradėjai %(start_time)s."

msgid ""
"You can submit solutions until the end of the time frame or until the end of"
" the contest, whatever comes first."
msgstr ""
"Pateikti savo sprendimus gali iki savo laiko tarpo pabaigos arba iki varžybų"
" pabaigos – to, kas bus pirmiau."

#, python-format
msgid "You started your time frame at %(start_time)s and you already finished it."
msgstr "Tavo laiko tarpas prasidėjo %(start_time)s ir jau baigėsi."

msgid "There's nothing you can do now."
msgstr "Daugiau nieko nebegali daryti."

msgid "You never started your time frame. Now it's too late."
msgstr "Taip ir nepradėjai savo laiko tarpo, dabar jau vėlu."

msgid "Start!"
msgstr "Pradėti!"

msgid "Task overview"
msgstr "Užduočių apžvalga"

msgid "Task"
msgstr "Užduotis"

msgid "Name"
msgstr "Pavadinimas"

msgid "Time limit"
msgstr "Laiko limitas"

msgid "Memory limit"
msgstr "Atminties limitas"

msgid "Type"
msgstr "Tipas"

msgid "Files"
msgstr "Failai"

msgid "Tokens"
msgstr "Žetonai"

msgid "Yes"
msgstr "Taip"

msgid "No"
msgstr "Ne"

msgid "Print"
msgstr "Spausdinti"

#, python-format
msgid ""
"You can print %(remaining_jobs)s more text or PDF files of up to "
"%(max_pages)s pages each."
msgstr ""
"Gali spausdinti dar %(remaining_jobs)s tekstinių arba PDF failų po ne "
"daugiau nei %(max_pages)s puslapių."

#, python-format
msgid ""
"You can print %(remaining_jobs)s more text files of up to %(max_pages)s "
"pages each."
msgstr ""
"Gali spausdinti dar %(remaining_jobs)s tekstinių failų po ne daugiau nei "
"%(max_pages)s puslapių."

msgid "File (text or PDF)"
msgstr "Failas (tekstinis arba PDF)"

msgid "File (text)"
msgstr "Failas (tekstinis)"

msgid "Submit"
msgstr "Pateikti"

msgid "You cannot print anything any more as you have used up your printing quota."
msgstr "Daugiau spausdinti negali nes jau sunaudojai savo spausdinimo limitą."

msgid "Previous print jobs"
msgstr "Ankstesni spausdinimo darbai"

msgid "Date and time"
msgstr "Data ir laikas"

msgid "Time"
msgstr "Laikas"

msgid "File name"
msgstr "Failo vardas"

msgid "Status"
msgstr "Būsena"

msgid "Preparing..."
msgstr "Paruošiama..."

msgid "no print jobs yet"
msgstr "spausdinimo darbų dar nėra"

msgid "Compilation output"
msgstr "Kompiliavimo išvestis"

msgid "Compilation outcome:"
msgstr "Kompiliavimo rezultatas:"

msgid "Compilation time:"
msgstr "Kompiliavimo trukmė:"

msgid "Memory used:"
msgstr "Panaudota atminties:"

msgid "Standard output"
msgstr "Standartinė išvestis"

msgid "Standard error"
msgstr "Standartinė klaidų išvestis"

msgid "None"
msgstr "Nėra"

msgid "Download"
msgstr "Atsisiųsti"

msgid "Played"
msgstr "Panaudotas"

msgid "Play!"
msgstr "Naudoti!"

msgid "Wait..."
msgstr "Laukite..."

msgid "No tokens"
msgstr "Žetonų nėra"

#, python-format
msgid "%(name)s (%(short_name)s) <small>description</small>"
msgstr "%(name)s (%(short_name)s) <small>aprašymas</small>"

msgid "no statement available"
msgstr "sąlygos nėra"

msgid "Download task statement"
msgstr "Atsisiųsti užduoties sąlygą"

msgid ""
"The statement for this task is available in multiple versions, in different "
"languages."
msgstr "Šios užduoties sąlyga galima keliomis versijomis skirtingomis kalbomis."

msgid "You can see (and download) all of them using the list on the right."
msgstr "Visas jas peržiūrėti (ir atsisiųsti) gali sąraše dešinėje."

msgid "Some suggested translations follow."
msgstr "Toliau pateikiami siūlomi vertimai."

#, python-format
msgid "Statement in <b>%(lang)s</b>"
msgstr "Sąlyga <b>%(lang)s</b> kalba"

#, python-format
msgid "Statement in %(lang)s"
msgstr "Sąlyga %(lang)s kalba"

#, python-format
msgid "<b>%(lang)s</b>"
msgstr "<b>%(lang)s</b>"

#, python-format
msgid "%(lang)s"
msgstr "%(lang)s"

msgid "Some details"
msgstr "Nuostatos"

msgid "Compilation commands"
msgstr "Kompiliavimo komandos"

#, python-format
msgid ""
"You can find the rules for the %(type_pl)s on the <a "
"href=\"%(contest_root)s\">contest overview page</a>."
msgstr ""
"<a href=\"%(contest_root)s\">Varžybų apžvalgos puslapyje</a> rasi "
"%(type_pl)s taisykles."

msgid ""
"Remember that to see the detailed result of a submission you need to use "
"both a contest-token and a task-token."
msgstr ""
"Nepamiršk, jog norėdamas pamatyti detalius pateikto sprendimo rezultatus "
"turi panaudoti ir varžybų, ir užduoties žetoną."

msgid "Attachments"
msgstr "Priedai"

msgid "unknown"
msgstr "nežinomas"

msgid "loading..."
msgstr "kraunama..."

#, python-format
msgid "%(name)s (%(short_name)s) <small>submissions</small>"
msgstr "%(name)s (%(short_name)s) <small>sprendimų pateikimas</small>"

msgid "Score:"
msgstr "Taškai:"

msgid "Public score:"
msgstr "Vieši taškai:"

msgid "Score of tokened submissions:"
msgstr "Sprendimų su panaudotais žetonais taškai:"

msgid "Total score:"
msgstr "Visi taškai:"

msgid "Submit a solution"
msgstr "Pateikti sprendimą"

msgid "You may submit any subset of outputs in a single submission."
msgstr "Viename sprendime gali pateikti ne visus išvesties failus."

#, python-format
msgid "You can submit %(submissions_left)s more solution(s)."
msgstr "Gali pateikti dar %(submissions_left)s sprendimą(-ų)."

msgid "submission.zip"
msgstr "sprendimas.zip"

msgid "Previous submissions"
msgstr "Anksčiau pateikti sprendimai"

msgid "Tokens are not allowed on this task."
msgstr "Šiai užduočiai žetonai neleidžiami."

msgid "Right now, you have infinite tokens available on this task."
msgstr "Šiuo metu šiai užduočiai turi be galo daug žetonų."

msgid "Right now, you have one token available on this task."
msgstr "Šiuo metu šiai užduočiai turi vieną žetoną."

#, python-format
msgid "Right now, you have %(tokens)s tokens available on this task."
msgstr "Šiuo metu šiai užduočiai turi %(tokens)s žetonus(-ų)."

#, python-format
msgid "But you have to wait until %(expiration_time)s to use them."
msgstr "Tačiau jų negali naudoti iki %(expiration_time)s."

#, python-format
msgid "You will receive a new token at %(gen_time)s."
msgstr "Naują žetoną gausi %(gen_time)s."

msgid "In the current situation, no more tokens will be generated."
msgstr "Esant dabartinei situacijai, žetonai generuojami nebebus."

msgid "Right now, you do not have tokens available for this task."
msgstr "Šiuo metu neturi žetonų šiam uždaviniui."

#, python-format
msgid "But you will have to wait until %(expiration_time)s to use it."
msgstr "Tačiau turi palaukti iki %(expiration_time)s, kad galėtum jį naudoti."

msgid "Public score"
msgstr "Vieši taškai"

msgid "Total score"
msgstr "Visi taškai"

msgid "Score"
msgstr "Taškai"

msgid "Official"
msgstr "Oficialus"

msgid "Token"
msgstr "Žetonas"

msgid "no submissions yet"
msgstr "pateiktų sprendimų dar nėra"

msgid "Submission details"
msgstr "Pateikto sprendimo detalės"

msgid "Close"
msgstr "Uždaryti"

msgid "Submit a test"
msgstr "Pateikti testą"

#, python-format
msgid "You can submit %(user_tests_left)s more test(s)."
msgstr "Gali pateikti dar %(user_tests_left)s testą(-ų)."

msgid "input"
msgstr "įvestis"

msgid "Previous tests"
msgstr "Ankstesni testai"

msgid "Input"
msgstr "Įvestis"

msgid "Output"
msgstr "Išvestis"

msgid "no tests yet"
msgstr "testų dar nėra"

msgid "Test details"
msgstr "Testo detalės"

msgid "Evaluation outcome"
msgstr "Vertinimo išeiga"

msgid "There are no announcements yet."
msgstr "Kol kas nėra jokių pranešimų."

msgid "Input file"
msgstr "Duomenų failas"

msgid "Output file"
msgstr "Rezultatų failas"

<<<<<<< HEAD
msgid "Register"
msgstr "Registruotis"

msgid "Registration successful"
msgstr "Registracija sėkminga"

msgid "Here are your login details. Please write them down."
msgstr "Žemiau pateikti tavo prisijungimo duomenys. Prašome juos užsirašyti."

msgid "Please register"
msgstr "Prašome užsiregistruoti"

msgid ""
"This form is for contestants aged 14 or older. Younger contestants, please "
"contact supervising teacher."
msgstr ""
"Ši forma skirta dalyviams, turintiems 14 ar daugiau metų. Jaunesni dalyviai, "
"prašome kreiptis į olimpiadą vykdantį mokytoją."

msgid "First name"
msgstr "Vardas"

msgid "Last name"
msgstr "Pavardė"

msgid "Email"
msgstr "El. paštas"

msgid "Country"
msgstr "Valstybė"

msgid "City"
msgstr "Miestas"

msgid "School"
msgstr "Mokykla"

msgid "Grade"
msgstr "Klasė"

msgid "Student"
msgstr "Mokinys"

msgid "Guest"
msgstr "Svečias"

#, python-format
msgid ""
"I am 14 years or older and agree to the <a href=\"%(policy_url)s\" target="
"\"_blank\">Personal Data Management Policy</a>."
msgstr ""
"Man yra 14 ar daugiau metų ir susipažinau su <a href=\"%(policy_url)s\" "
"target=\"_blank\">asmens duomenų tvarkymo nuostatomis</a>."

msgid ""
"Login details will be sent to the provided email address before the contest."
msgstr ""
"Prisijungimo duomenys bus nusiųsti į pateiktą el.pašto adresą prieš varžybas."

msgid "Register a contestant"
msgstr "Dalyvio registracija"

#, python-brace-format
msgid ""
"I am legal guardian of this child and agree to the <a href=\""
"%(policy_url)s\" target=\"_blank\">Personal Data Management Policy</a>."
msgstr ""
"Aš esu šio vaiko įstatyminis atstovas ir susipažinau su <a href=\""
"%(policy_url)s\" target=\"_blank\">asmens duomenų tvarkymo nuostatomis</a>."
=======
msgid "Teacher web server"
msgstr "Mokytojų prieiga"

#, python-format
msgid "Logged in as <strong>%(user_name)s</strong>"
msgstr "Prisijungta kaip <strong>%(user_name)s</strong>"

msgid "District"
msgstr "Savivaldybė"

msgid "Contests"
msgstr "Varžybos"

msgid "There are no active contests at this time."
msgstr "Šiuo metu nėra aktyvių varžybų."

msgid "Back to contest list"
msgstr "Grįžti į varžybų sąrašą"

msgid "Export to CSV"
msgstr "Parsisiųsti CSV formatu"

msgid "Contestant"
msgstr "Dalyvis"

msgid "Total"
msgstr "Iš viso"

msgid "Log in as contestant"
msgstr "Prisijungti dalyvio vardu"

msgid "You will receive your login details via email."
msgstr "Prisijungimo duomenis gausite el. paštu."
>>>>>>> 19a3e8b8
<|MERGE_RESOLUTION|>--- conflicted
+++ resolved
@@ -1079,7 +1079,6 @@
 msgid "Output file"
 msgstr "Rezultatų failas"
 
-<<<<<<< HEAD
 msgid "Register"
 msgstr "Registruotis"
 
@@ -1149,7 +1148,7 @@
 msgstr ""
 "Aš esu šio vaiko įstatyminis atstovas ir susipažinau su <a href=\""
 "%(policy_url)s\" target=\"_blank\">asmens duomenų tvarkymo nuostatomis</a>."
-=======
+
 msgid "Teacher web server"
 msgstr "Mokytojų prieiga"
 
@@ -1182,5 +1181,4 @@
 msgstr "Prisijungti dalyvio vardu"
 
 msgid "You will receive your login details via email."
-msgstr "Prisijungimo duomenis gausite el. paštu."
->>>>>>> 19a3e8b8
+msgstr "Prisijungimo duomenis gausite el. paštu."