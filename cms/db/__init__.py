--- conflicted
+++ resolved
@@ -72,15 +72,9 @@
     # drop
     "drop_db",
     # util
-<<<<<<< HEAD
-    "get_contest_list", "get_active_contest_list", "is_contest_id",
-    "ask_for_contest",
-    ]
-=======
     "test_db_connection", "get_contest_list", "is_contest_id",
-    "ask_for_contest",
+    "ask_for_contest", "get_active_contest_list",
 ]
->>>>>>> a47ce924
 
 
 # Instantiate or import these objects.
@@ -111,12 +105,8 @@
 from .init import init_db
 from .drop import drop_db
 
-<<<<<<< HEAD
-from .util import get_contest_list, get_active_contest_list, is_contest_id, \
-=======
 from .util import test_db_connection, get_contest_list, is_contest_id, \
->>>>>>> a47ce924
-    ask_for_contest
+    ask_for_contest, get_active_contest_list
 
 
 configure_mappers()
