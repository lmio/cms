#!/usr/bin/env python2
# -*- coding: utf-8 -*-

# Contest Management System - http://cms-dev.github.io/
# Copyright © 2010-2012 Giovanni Mascellani <mascellani@poisson.phc.unipi.it>
# Copyright © 2010-2012 Stefano Maggiolo <s.maggiolo@gmail.com>
# Copyright © 2010-2012 Matteo Boscariol <boscarim@hotmail.com>
# Copyright © 2013 Bernard Blackham <bernard@largestprime.net>
# Copyright © 2013 Luca Wehrstedt <luca.wehrstedt@gmail.com>
#
# This program is free software: you can redistribute it and/or modify
# it under the terms of the GNU Affero General Public License as
# published by the Free Software Foundation, either version 3 of the
# License, or (at your option) any later version.
#
# This program is distributed in the hope that it will be useful,
# but WITHOUT ANY WARRANTY; without even the implied warranty of
# MERCHANTABILITY or FITNESS FOR A PARTICULAR PURPOSE.  See the
# GNU Affero General Public License for more details.
#
# You should have received a copy of the GNU Affero General Public License
# along with this program.  If not, see <http://www.gnu.org/licenses/>.

"""Utilities functions that interacts with the database.

"""

from __future__ import absolute_import
from __future__ import print_function
from __future__ import unicode_literals

import logging

from sqlalchemy import create_engine
from sqlalchemy.orm import joinedload, configure_mappers

from cms import config


logger = logging.getLogger(__name__)


# Define what this package will provide.

__all__ = [
    "version", "engine",
    # session
    "Session", "ScopedSession", "SessionGen", "custom_psycopg2_connection",
    # base
    "metadata", "Base",
    # types
    "RepeatedUnicode", "RepeatedInteger"
    # contest
    "Contest", "Announcement", "ContestAttachment",
    # user
    "User", "Message", "Question",
    # task
    "Task", "Statement", "Attachment", "SubmissionFormatElement", "Dataset",
    "Manager", "Testcase",
    # submission
    "Submission", "File", "Token", "SubmissionResult", "Executable",
    "Evaluation",
    # usertest
    "UserTest", "UserTestFile", "UserTestManager", "UserTestResult",
    "UserTestExecutable",
    # fsobject
    "FSObject",
    # school
    "District",
    # init
    "init_db",
    # drop
    "drop_db",
    # util
    "get_contest_list", "get_active_contest_list", "is_contest_id",
    "ask_for_contest",
    ]


# Instantiate or import these objects.

version = 12


engine = create_engine(config.database, echo=config.database_debug,
                       pool_size=20, pool_recycle=120)


from .session import Session, ScopedSession, SessionGen, \
    custom_psycopg2_connection

from .types import RepeatedUnicode, RepeatedInteger
from .base import metadata, Base
<<<<<<< HEAD
from .contest import Contest, Announcement, ContestAttachment
=======
from .contest import Contest, Announcement
from .school import District
>>>>>>> 12b2acc8
from .user import User, Message, Question
from .task import Task, Statement, Attachment, SubmissionFormatElement, \
    Dataset, Manager, Testcase
from .submission import Submission, File, Token, SubmissionResult, \
    Executable, Evaluation
from .usertest import UserTest, UserTestFile, UserTestManager, \
    UserTestResult, UserTestExecutable
from .fsobject import FSObject

from .init import init_db
from .drop import drop_db

from .util import get_contest_list, get_active_contest_list, is_contest_id, \
    ask_for_contest


configure_mappers()


# The following are methods of Contest that cannot be put in the right
# file because of circular dependencies.

def get_submissions(self):
    """Returns a list of submissions (with the information about the
    corresponding task) referring to the contest.

    returns (list): list of submissions.

    """
    return self.sa_session.query(Submission)\
               .join(Task).filter(Task.contest == self)\
               .options(joinedload(Submission.token))\
               .options(joinedload(Submission.results)).all()


def get_submission_results(self):
    """Returns a list of submission results for all submissions in
    the current contest, as evaluated against the active dataset
    for each task.

    returns (list): list of submission results.

    """
    return self.sa_session.query(SubmissionResult)\
               .join(Submission).join(Task).filter(Task.contest == self)\
               .filter(Task.active_dataset_id == SubmissionResult.dataset_id)\
               .all()


def get_user_tests(self):
    """Returns a list of user tests (with the information about the
    corresponding user) referring to the contest.

    return (list): list of user tests.

    """
    return self.sa_session.query(UserTest)\
               .join(Task).filter(Task.contest == self)\
               .options(joinedload(UserTest.results)).all()


def get_user_test_results(self):
    """Returns a list of user_test results for all user_tests in
    the current contest, as evaluated against the active dataset
    for each task.

    returns (list): list of user test results.

    """
    return self.sa_session.query(UserTestResult)\
               .join(UserTest).join(Task).filter(Task.contest == self)\
               .filter(Task.active_dataset_id == UserTestResult.dataset_id)\
               .all()

Contest.get_submissions = get_submissions
Contest.get_submission_results = get_submission_results
Contest.get_user_tests = get_user_tests
Contest.get_user_test_results = get_user_test_results


# The following is a method of User that cannot be put in the right
# file because of circular dependencies.

def get_tokens(self):
    """Returns a list of tokens used by a user.

    returns (list): list of tokens.

    """
    return self.sa_session.query(Token)\
               .join(Submission).filter(Submission.user == self).all()

User.get_tokens = get_tokens<|MERGE_RESOLUTION|>--- conflicted
+++ resolved
@@ -91,12 +91,8 @@
 
 from .types import RepeatedUnicode, RepeatedInteger
 from .base import metadata, Base
-<<<<<<< HEAD
 from .contest import Contest, Announcement, ContestAttachment
-=======
-from .contest import Contest, Announcement
 from .school import District
->>>>>>> 12b2acc8
 from .user import User, Message, Question
 from .task import Task, Statement, Attachment, SubmissionFormatElement, \
     Dataset, Manager, Testcase
