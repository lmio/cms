#!/usr/bin/env python2
# -*- coding: utf-8 -*-

# Contest Management System - http://cms-dev.github.io/
# Copyright © 2010-2012 Giovanni Mascellani <mascellani@poisson.phc.unipi.it>
# Copyright © 2010-2013 Stefano Maggiolo <s.maggiolo@gmail.com>
# Copyright © 2010-2012 Matteo Boscariol <boscarim@hotmail.com>
# Copyright © 2012-2014 Luca Wehrstedt <luca.wehrstedt@gmail.com>
# Copyright © 2013 Bernard Blackham <bernard@largestprime.net>
#
# This program is free software: you can redistribute it and/or modify
# it under the terms of the GNU Affero General Public License as
# published by the Free Software Foundation, either version 3 of the
# License, or (at your option) any later version.
#
# This program is distributed in the hope that it will be useful,
# but WITHOUT ANY WARRANTY; without even the implied warranty of
# MERCHANTABILITY or FITNESS FOR A PARTICULAR PURPOSE.  See the
# GNU Affero General Public License for more details.
#
# You should have received a copy of the GNU Affero General Public License
# along with this program.  If not, see <http://www.gnu.org/licenses/>.

"""Contest-related database interface for SQLAlchemy.

"""

from __future__ import absolute_import
from __future__ import print_function
from __future__ import unicode_literals

from datetime import datetime, timedelta

from sqlalchemy.schema import Column, ForeignKey, CheckConstraint, \
    UniqueConstraint
from sqlalchemy.types import Integer, Unicode, DateTime, Interval, Enum, \
    Boolean, String
from sqlalchemy.orm import relationship, backref

<<<<<<< HEAD
from . import Base, RepeatedUnicode
from .smartmappedcollection import smart_mapped_collection
=======
from . import Base, RepeatedUnicode, RepeatedInteger
>>>>>>> e462e0aa

from cms import DEFAULT_LANGUAGES
from cmscommon.datetime import make_datetime


class Contest(Base):
    """Class to store a contest (which is a single day of a
    programming competition).

    """
    __tablename__ = 'contests'
    __table_args__ = (
        CheckConstraint("start <= stop"),
        CheckConstraint("token_gen_initial <= token_gen_max"),
    )

    # Auto increment primary key.
    id = Column(
        Integer,
        primary_key=True)

    # Short name of the contest, and longer description. Both human
    # readable.
    name = Column(
        Unicode,
        nullable=False)
    description = Column(
        Unicode,
        nullable=False)

    # The list of language codes of the localizations that contestants
    # are allowed to use.
    allowed_localizations = Column(
        RepeatedUnicode(),
        nullable=False,
        default=[])

    # The list of languages shorthand allowed in the contest,
    # e.g. cpp. The codes must be the same as those in cms.LANGUAGES.
    languages = Column(
        RepeatedUnicode(),
        nullable=False,
        default=DEFAULT_LANGUAGES)

    # The parameters that control contest-tokens follow. Note that
    # their effect during the contest depends on the interaction with
    # the parameters that control task-tokens, defined on each Task.

    # The "kind" of token rules that will be active during the contest.
    # - disabled: The user will never be able to use any token.
    # - finite: The user has a finite amount of tokens and can choose
    #   when to use them, subject to some limitations. Tokens may not
    #   be all available at start, but given periodically during the
    #   contest instead.
    # - infinite: The user will always be able to use a token.
    token_mode = Column(
        Enum("disabled", "finite", "infinite", name="token_mode"),
        nullable=False,
        default="infinite")

    # The maximum number of tokens a contestant is allowed to use
    # during the whole contest (on all tasks).
    token_max_number = Column(
        Integer,
        CheckConstraint("token_max_number > 0"),
        nullable=True)

    # The minimum interval between two successive uses of tokens for
    # the same user (on any task).
    token_min_interval = Column(
        Interval,
        CheckConstraint("token_min_interval >= '0 seconds'"),
        nullable=False,
        default=timedelta())

    # The parameters that control generation (if mode is "finite"):
    # the user starts with "initial" tokens and receives "number" more
    # every "interval", but their total number is capped to "max".
    token_gen_initial = Column(
        Integer,
        CheckConstraint("token_gen_initial >= 0"),
        nullable=False,
        default=2)
    token_gen_number = Column(
        Integer,
        CheckConstraint("token_gen_number >= 0"),
        nullable=False,
        default=2)
    token_gen_interval = Column(
        Interval,
        CheckConstraint("token_gen_interval > '0 seconds'"),
        nullable=False,
        default=timedelta(minutes=30))
    token_gen_max = Column(
        Integer,
        CheckConstraint("token_gen_max > 0"),
        nullable=True)

    # Beginning and ending of the contest.
    start = Column(
        DateTime,
        nullable=False,
        default=datetime(2000, 01, 01))
    stop = Column(
        DateTime,
        nullable=False,
        default=datetime(2100, 01, 01))

    # Timezone for the contest. All timestamps in CWS will be shown
    # using the timezone associated to the logged-in user or (if it's
    # None or an invalid string) the timezone associated to the
    # contest or (if it's None or an invalid string) the local
    # timezone of the server. This value has to be a string like
    # "Europe/Rome", "Australia/Sydney", "America/New_York", etc.
    timezone = Column(
        Unicode,
        nullable=True)

    # Max contest time for each user in seconds.
    per_user_time = Column(
        Interval,
        CheckConstraint("per_user_time >= '0 seconds'"),
        nullable=True)

    # Maximum number of submissions or user_tests allowed for each user
    # during the whole contest or None to not enforce this limitation.
    max_submission_number = Column(
        Integer,
        CheckConstraint("max_submission_number > 0"),
        nullable=True)
    max_user_test_number = Column(
        Integer,
        CheckConstraint("max_user_test_number > 0"),
        nullable=True)

    # Minimum interval between two submissions or user_tests, or None to
    # not enforce this limitation.
    min_submission_interval = Column(
        Interval,
        CheckConstraint("min_submission_interval > '0 seconds'"),
        nullable=True)
    min_user_test_interval = Column(
        Interval,
        CheckConstraint("min_user_test_interval > '0 seconds'"),
        nullable=True)

    # The scores for this contest will be rounded to this number of
    # decimal places.
    score_precision = Column(
        Integer,
        CheckConstraint("score_precision >= 0"),
        nullable=False,
        default=0)

    # Whether this contest should be handled by CMS services.
    active = Column(
        Boolean,
        nullable=False,
        default=False)

    # Whether to allow participant self-registration
    allow_registration = Column(
        Boolean,
        nullable=False,
        default=False)

    # Should registration include school related fields. Useful only if
    # allow_registration is True.
    require_school_details = Column(
        Boolean,
        nullable=False,
        default=False)

    # Allowed grades in registration. Useful only if allow_registration
    # and require_school_details are True.
    allowed_grades = Column(
        RepeatedInteger(),
        nullable=False,
        default=[])

    # Follows the description of the fields automatically added by
    # SQLAlchemy.
    # tasks (list of Task objects)
    # announcements (list of Announcement objects)
    # attachments (dict of ContestAttachment objects indexed by filename)
    # users (list of User objects)

    # Moreover, we have the following methods.
    # get_submissions (defined in __init__.py)
    # get_submission_results (defined in __init__.py)
    # get_user_tests (defined in __init__.py)
    # get_user_test_results (defined in __init__.py)

    # FIXME - Use SQL syntax
    def get_task(self, task_name):
        """Return the first task in the contest with the given name.

        task_name (string): the name of the task we are interested in.

        return (Task): the corresponding task object.

        raise (KeyError): if no tasks with the given name are found.

        """
        for task in self.tasks:
            if task.name == task_name:
                return task
        raise KeyError("Task not found")

    # FIXME - Use SQL syntax
    def get_task_index(self, task_name):
        """Return the index of the first task in the contest with the
        given name.

        task_name (string): the name of the task we are interested in.

        return (int): the index of the corresponding task.

        raise (KeyError): if no tasks with the given name are found.

        """
        for idx, task in enumerate(self.tasks):
            if task.name == task_name:
                return idx
        raise KeyError("Task not found")

    # FIXME - Use SQL syntax
    def get_user(self, username):
        """Return the first user in the contest with the given name.

        username (string): the name of the user we are interested in.

        return (User): the corresponding user object.

        raise (KeyError): if no users with the given name are found.

        """
        for user in self.users:
            if user.username == username:
                return user
        raise KeyError("User not found")

    def enumerate_files(self, skip_submissions=False, skip_user_tests=False,
                        skip_generated=False):
        """Enumerate all the files (by digest) referenced by the
        contest.

        return (set): a set of strings, the digests of the file
                      referenced in the contest.

        """
        # Here we cannot use yield, because we want to detect
        # duplicates
        files = set()
        for task in self.tasks:

            # Enumerate statements
            for file_ in task.statements.itervalues():
                files.add(file_.digest)

            # Enumerate attachments
            for file_ in task.attachments.itervalues():
                files.add(file_.digest)

            # Enumerate managers
            for dataset in task.datasets:
                for file_ in dataset.managers.itervalues():
                    files.add(file_.digest)

            # Enumerate testcases
            for dataset in task.datasets:
                for testcase in dataset.testcases.itervalues():
                    files.add(testcase.input)
                    files.add(testcase.output)

        for file_ in self.attachments.itervalues():
            files.add(file_.digest)

        if not skip_submissions:
            for submission in self.get_submissions():

                # Enumerate files
                for file_ in submission.files.itervalues():
                    files.add(file_.digest)

                # Enumerate executables
                if not skip_generated:
                    for sr in submission.results:
                        for file_ in sr.executables.itervalues():
                            files.add(file_.digest)

        if not skip_user_tests:
            for user_test in self.get_user_tests():

                files.add(user_test.input)

                if not skip_generated:
                    for ur in user_test.results:
                        if ur.output is not None:
                            files.add(ur.output)

                # Enumerate files
                for file_ in user_test.files.itervalues():
                    files.add(file_.digest)

                # Enumerate managers
                for file_ in user_test.managers.itervalues():
                    files.add(file_.digest)

                # Enumerate executables
                if not skip_generated:
                    for ur in user_test.results:
                        for file_ in ur.executables.itervalues():
                            files.add(file_.digest)

        return files

    def phase(self, timestamp):
        """Return: -1 if contest isn't started yet at time timestamp,
                    0 if the contest is active at time timestamp,
                    1 if the contest has ended.

        timestamp (datetime): the time we are iterested in.
        return (int): contest phase as above.

        """
        if self.start is not None and self.start > timestamp:
            return -1
        if self.stop is None or self.stop > timestamp:
            return 0
        return 1

    @staticmethod
    def _tokens_available(token_timestamps, token_mode,
                          token_max_number, token_min_interval,
                          token_gen_initial, token_gen_number,
                          token_gen_interval, token_gen_max, start, timestamp):
        """Do exactly the same computation stated in tokens_available,
        but ensuring only a single set of token_* directive.
        Basically, tokens_available call this twice for contest-wise
        and task-wise parameters and then assemble the result.

        token_timestamps ([datetime]): list of timestamps of used
            tokens, sorted in chronological order.
        token_* (int): the parameters we want to enforce.
        start (datetime): the time from which we start accumulating
            tokens.
        timestamp (datetime): the time relative to which make the
            calculation (has to be greater than or equal to all
            elements of token_timestamps).

        return ((int, datetime|None, datetime|None)): same as
            tokens_available.

        """
        # If tokens are disabled there are no tokens available.
        if token_mode == "disabled":
            return (0, None, None)

        # If tokens are infinite there are always tokens available.
        if token_mode == "infinite":
            return (-1, None, None)

        # expiration is the timestamp at which all min_intervals for
        # the tokens played up to now have expired (i.e. the first
        # time at which we can play another token). If no tokens have
        # been played so far, this time is the start of the contest.
        expiration = \
            token_timestamps[-1] + token_min_interval \
            if len(token_timestamps) > 0 else start

        # If we already played the total number allowed, we don't have
        # anything left.
        played_tokens = len(token_timestamps)
        if token_max_number is not None and played_tokens >= token_max_number:
            return (0, None, None)

        # avail is the current number of available tokens. We are
        # going to rebuild all the history to know how many of them we
        # have now.
        # We start with the initial number (it's already capped to max
        # by the DB). token_gen_initial can be ignored after this.
        avail = token_gen_initial

        def generate_tokens(prev_time, next_time):
            """Compute how many tokens have been generated between the
            two timestamps.

            prev_time (datetime): timestamp of begin of interval.
            next_time (datetime): timestamp of end of interval.
            return (int): number of tokens generated.

            """
            # How many generation times we passed from start to
            # the previous considered time?
            before_prev = int((prev_time - start).total_seconds()
                              / token_gen_interval.total_seconds())
            # And from start to the current considered time?
            before_next = int((next_time - start).total_seconds()
                              / token_gen_interval.total_seconds())
            # So...
            return token_gen_number * (before_next - before_prev)

        # Previous time we considered
        prev_token = start

        # Simulating!
        for token in token_timestamps:
            # Increment the number of tokens because of generation.
            avail += generate_tokens(prev_token, token)
            if token_gen_max is not None:
                avail = min(avail, token_gen_max)

            # Play the token.
            avail -= 1

            prev_token = token

        avail += generate_tokens(prev_token, timestamp)
        if token_gen_max is not None:
            avail = min(avail, token_gen_max)

        # Compute the time in which the next token will be generated.
        next_gen_time = None
        if token_gen_number > 0 and \
                (token_gen_max is None or avail < token_gen_max):
            next_gen_time = \
                start + token_gen_interval * \
                int((timestamp - start).total_seconds() /
                    token_gen_interval.total_seconds() + 1)

        # If we have more tokens than how many we are allowed to play,
        # cap it, and note that no more will be generated.
        if token_max_number is not None:
            if avail >= token_max_number - played_tokens:
                avail = token_max_number - played_tokens
                next_gen_time = None

        return (avail,
                next_gen_time,
                expiration if expiration > timestamp else None)

    def tokens_available(self, username, task_name, timestamp=None):
        """Return three pieces of data:

        [0] the number of available tokens for the user to play on the
            task (independently from the fact that (s)he can play it
            right now or not due to a min_interval wating for
            expiration); -1 means infinite tokens;

        [1] the next time in which a token will be generated (or
            None); from the user perspective, i.e.: if the user will
            do nothing, [1] is the first time in which his number of
            available tokens will be greater than [0];

        [2] the time when the min_interval will expire, or None

        In particular, let r the return value of this method. We can
        sketch the code in the following way.:

        if r[0] > 0 or r[0] == -1:
            we have tokens
            if r[2] is None:
                we can play a token
            else:
                we must wait till r[2] to play a token
            if r[1] is not None:
                next one will be generated at r[1]
            else:
                no other tokens will be generated (max/total reached ?)
        else:
            we don't have tokens right now
            if r[1] is not None:
                next one will be generated at r[1]
                if r[2] is not None and r[2] > r[1]:
                    but we must wait also till r[2] to play it
            else:
                no other tokens will be generated (max/total reached ?)

        Note also that this method assumes that all played tokens were
        regularly played, and that there are no tokens played in the
        future. Also, if r[0] == 0 and r[1] is None, then r[2] should
        be ignored.

        username (string): the username of the user.
        task_name (string): the name of the task.
        timestamp (datetime|None): the time relative to which making
            the calculation, or None to use now.

        return ((int, datetime|None, datetime|None)): see description
            above.

        """
        if timestamp is None:
            timestamp = make_datetime()

        user = self.get_user(username)
        task = self.get_task(task_name)

        # Take the list of the tokens already played (sorted by time).
        tokens = user.get_tokens()
        token_timestamps_contest = sorted([token.timestamp
                                           for token in tokens])
        token_timestamps_task = sorted([
            token.timestamp for token in tokens
            if token.submission.task.name == task_name])

        # If the contest is USACO-style (i.e., the time for each user
        # start when he/she logs in for the first time), then we start
        # accumulating tokens from the user starting time; otherwise,
        # from the start of the contest.
        start = self.start
        if self.per_user_time is not None:
            start = user.starting_time

        # Compute separately for contest-wise and task-wise.
        res_contest = Contest._tokens_available(
            token_timestamps_contest, self.token_mode,
            self.token_max_number, self.token_min_interval,
            self.token_gen_initial, self.token_gen_number,
            self.token_gen_interval, self.token_gen_max, start, timestamp)
        res_task = Contest._tokens_available(
            token_timestamps_task, task.token_mode,
            task.token_max_number, task.token_min_interval,
            task.token_gen_initial, task.token_gen_number,
            task.token_gen_interval, task.token_gen_max, start, timestamp)

        # Merge the results.

        # First, the "expiration".
        if res_contest[2] is None:
            expiration = res_task[2]
        elif res_task[2] is None:
            expiration = res_contest[2]
        else:
            expiration = max(res_task[2], res_contest[2])

        # Then, check if both are infinite
        if res_contest[0] == -1 and res_task[0] == -1:
            res = (-1, None, expiration)
        # Else, "combine" them appropriately.
        else:
            # Having infinite contest tokens, in this situation, is the
            # same as having a finite number that is strictly greater
            # than the task tokens. The same holds the other way, too.
            if res_contest[0] == -1:
                res_contest = (res_task[0] + 1, None, None)
            if res_task[0] == -1:
                res_task = (res_contest[0] + 1, None, None)

            # About next token generation time: we need to see when the
            # *minimum* between res_contest[0] and res_task[0] is
            # increased by one, so if there is an actual minimum we
            # need to consider only the next generation time for it.
            # Otherwise, if they are equal, we need both to generate an
            # additional token and we store the maximum between the two
            # next times of generation.
            if res_contest[0] < res_task[0]:
                # We have more task-tokens than contest-tokens.
                # We just need a contest-token to be generated.
                res = (res_contest[0], res_contest[1], expiration)
            elif res_task[0] < res_contest[0]:
                # We have more contest-tokens than task-tokens.
                # We just need a task-token to be generated.
                res = (res_task[0], res_task[1], expiration)
            else:
                # Darn, we need both!
                if res_contest[1] is None or res_task[1] is None:
                    res = (res_task[0], None, expiration)
                else:
                    res = (res_task[0], max(res_contest[1], res_task[1]),
                           expiration)

        return res


class ContestAttachment(Base):
    """Class to store contest related files to give to the user.

    """
    __tablename__ = 'contest_attachments'
    __table_args__ = (
        UniqueConstraint('contest_id', 'filename'),
    )

    # Auto increment primary key.
    id = Column(
        Integer,
        primary_key=True)

    # Contest (id and object) owning the attachment.
    contest_id = Column(
        Integer,
        ForeignKey(Contest.id,
                   onupdate="CASCADE", ondelete="CASCADE"),
        nullable=False,
        index=True)
    contest = relationship(
        Contest,
        backref=backref('attachments',
                        collection_class=smart_mapped_collection('filename'),
                        cascade="all, delete-orphan",
                        passive_deletes=True))

    # Filename and digest of the provided attachment.
    filename = Column(
        Unicode,
        nullable=False)
    digest = Column(
        String,
        nullable=False)


class Announcement(Base):
    """Class to store a messages sent by the contest managers to all
    the users.

    """
    __tablename__ = 'announcements'

    # Auto increment primary key.
    id = Column(
        Integer,
        primary_key=True)

    # Time, subject and text of the announcement.
    timestamp = Column(
        DateTime,
        nullable=False)
    subject = Column(
        Unicode,
        nullable=False)
    text = Column(
        Unicode,
        nullable=False)

    # Contest (id and object) owning the announcement.
    contest_id = Column(
        Integer,
        ForeignKey(Contest.id,
                   onupdate="CASCADE", ondelete="CASCADE"),
        nullable=False,
        index=True)
    contest = relationship(
        Contest,
        backref=backref(
            'announcements',
            order_by=[timestamp],
            cascade="all, delete-orphan",
            passive_deletes=True))<|MERGE_RESOLUTION|>--- conflicted
+++ resolved
@@ -37,12 +37,8 @@
     Boolean, String
 from sqlalchemy.orm import relationship, backref
 
-<<<<<<< HEAD
-from . import Base, RepeatedUnicode
+from . import Base, RepeatedUnicode, RepeatedInteger
 from .smartmappedcollection import smart_mapped_collection
-=======
-from . import Base, RepeatedUnicode, RepeatedInteger
->>>>>>> e462e0aa
 
 from cms import DEFAULT_LANGUAGES
 from cmscommon.datetime import make_datetime
