--- conflicted
+++ resolved
@@ -84,12 +84,6 @@
     </tr>
     <tr>
       <td>
-<<<<<<< HEAD
-        <span class="info" title="Whether this contest should be handled by CMS services."></span>
-        Active
-      </td>
-      <td><input type="checkbox" name="active" {{ "checked" if contest.active else "" }}></td>
-=======
         <span class="info" title="Attachments for this contest. Contestants can view and download attachments from the overview page."></span>
         Attachments
 {% if current_user.permission_all %}
@@ -108,7 +102,13 @@
           {% end %}
         {% end %}
       </td>
->>>>>>> 400301ce
+    </tr>
+    <tr>
+      <td>
+        <span class="info" title="Whether this contest should be handled by CMS services."></span>
+        Active
+      </td>
+      <td><input type="checkbox" name="active" {{ "checked" if contest.active else "" }}></td>
     </tr>
 
     <tr><td colspan=2><h2>Logging in</h2></td></tr>
