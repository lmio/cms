--- conflicted
+++ resolved
@@ -949,7 +949,12 @@
 msgid "Grade"
 msgstr "Klasė"
 
-<<<<<<< HEAD
+msgid "Student"
+msgstr "Mokinys"
+
+msgid "Guest"
+msgstr "Svečias"
+
 msgid "There are no announcements yet."
 msgstr "Kol kas nėra jokių pranešimų."
 
@@ -957,11 +962,4 @@
 msgstr "Duomenų failas"
 
 msgid "Output file"
-msgstr "Rezultatų failas"
-=======
-msgid "Student"
-msgstr "Mokinys"
-
-msgid "Guest"
-msgstr "Svečias"
->>>>>>> e462e0aa
+msgstr "Rezultatų failas"