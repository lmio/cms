#!/usr/bin/env python2
# -*- coding: utf-8 -*-

# Contest Management System - http://cms-dev.github.io/
# Copyright © 2010-2014 Giovanni Mascellani <mascellani@poisson.phc.unipi.it>
# Copyright © 2010-2014 Stefano Maggiolo <s.maggiolo@gmail.com>
# Copyright © 2010-2012 Matteo Boscariol <boscarim@hotmail.com>
# Copyright © 2012-2014 Luca Wehrstedt <luca.wehrstedt@gmail.com>
# Copyright © 2013 Bernard Blackham <bernard@largestprime.net>
# Copyright © 2014 Artem Iglikov <artem.iglikov@gmail.com>
# Copyright © 2014 Fabian Gundlach <320pointsguy@gmail.com>
# Copyright © 2015 William Di Luigi <williamdiluigi@gmail.com>
#
# This program is free software: you can redistribute it and/or modify
# it under the terms of the GNU Affero General Public License as
# published by the Free Software Foundation, either version 3 of the
# License, or (at your option) any later version.
#
# This program is distributed in the hope that it will be useful,
# but WITHOUT ANY WARRANTY; without even the implied warranty of
# MERCHANTABILITY or FITNESS FOR A PARTICULAR PURPOSE.  See the
# GNU Affero General Public License for more details.
#
# You should have received a copy of the GNU Affero General Public License
# along with this program.  If not, see <http://www.gnu.org/licenses/>.

"""ContestWebServer serves the webpage that contestants are using to:

- view information about the contest (times, ...);
- view tasks;
- view documentation (STL, ...);
- submit questions;
- view announcements and answer to questions;
- submit solutions;
- view the state and maybe the score of their submissions;
- release submissions to see their full score;
- query the test interface.

"""

from __future__ import absolute_import
from __future__ import print_function
from __future__ import unicode_literals

import base64
import gettext
import glob
import io
import json
import logging
import os
import pickle
import pkg_resources
import random
import re
import socket
import struct
import traceback
from datetime import timedelta
from urllib import quote

import tornado.web

from sqlalchemy import func

from werkzeug.http import parse_accept_header
from werkzeug.datastructures import LanguageAccept

from cms import SOURCE_EXT_TO_LANGUAGE_MAP, ConfigError, config, ServiceCoord
from cms.io import WebService
from cms.db import Session, Contest, User, Task, Question, Submission, Token, \
<<<<<<< HEAD
    File, UserTest, UserTestFile, UserTestManager, District
=======
    File, UserTest, UserTestFile, UserTestManager, PrintJob
>>>>>>> f86fe485
from cms.db.filecacher import FileCacher
from cms.grading.tasktypes import get_task_type
from cms.grading.scoretypes import get_score_type
from cms.server import file_handler_gen, actual_phase_required, \
    get_url_root, filter_ascii, CommonRequestHandler, format_size, \
    compute_actual_phase
from cmscommon.isocodes import is_language_code, translate_language_code, \
    is_country_code, translate_country_code, \
    is_language_country_code, translate_language_country_code
from cmscommon.crypto import encrypt_number
from cmscommon.datetime import make_datetime, make_timestamp, get_timezone
from cmscommon.mimetypes import get_type_for_file_name
from cmscommon.archive import Archive


logger = logging.getLogger(__name__)


def check_ip(client, wanted):
    """Return if client IP belongs to the wanted subnet.

    client (string): IP address to verify.
    wanted (string): IP address or subnet to check against.

    return (bool): whether client equals wanted (if the latter is an IP
        address) or client belongs to wanted (if it's a subnet).

    """
    wanted, sep, subnet = wanted.partition('/')
    subnet = 32 if sep == "" else int(subnet)
    snmask = 2 ** 32 - 2 ** (32 - subnet)
    wanted = struct.unpack(">I", socket.inet_aton(wanted))[0]
    client = struct.unpack(">I", socket.inet_aton(client))[0]
    return (wanted & snmask) == (client & snmask)


class BaseHandler(CommonRequestHandler):
    """Base RequestHandler for this application.

    All the RequestHandler classes in this application should be a
    child of this class.

    """

    # Whether the login cookie duration has to be refreshed when
    # this handler is called. Useful to filter asynchronous
    # requests.
    refresh_cookie = True

    def prepare(self):
        """This method is executed at the beginning of each request.

        """
        self.timestamp = make_datetime()

        self.set_header("Cache-Control", "no-cache, must-revalidate")

        self.sql_session = Session()
        self.contest = Contest.get_from_id(self.application.service.contest,
                                           self.sql_session)

        self._ = self.locale.translate

        self.r_params = self.render_params()

    def get_current_user(self):
        """Gets the current user logged in from the cookies

        If a valid cookie is retrieved, return a User object with the
        username specified in the cookie. Otherwise, return None.

        """
        if self.get_secure_cookie("login") is None:
            return None

        # Parse cookie.
        try:
            cookie = pickle.loads(self.get_secure_cookie("login"))
            username = cookie[0]
            password = cookie[1]
            last_update = make_datetime(cookie[2])
        except:
            self.clear_cookie("login")
            return None

        # Check if the cookie is expired.
        if self.timestamp - last_update > \
                timedelta(seconds=config.cookie_duration):
            self.clear_cookie("login")
            return None

        # Load the user from DB.
        user = self.sql_session.query(User)\
            .filter(User.contest == self.contest)\
            .filter(User.username == username).first()

        # Check if user exists and is allowed to login.
        if user is None or user.password != password:
            self.clear_cookie("login")
            return None
        if config.ip_lock and user.ip is not None \
                and not check_ip(self.request.remote_ip, user.ip):
            self.clear_cookie("login")
            return None
        if config.block_hidden_users and user.hidden:
            self.clear_cookie("login")
            return None

        if self.refresh_cookie:
            self.set_secure_cookie("login",
                                   pickle.dumps((user.username,
                                                 user.password,
                                                 make_timestamp())),
                                   expires_days=None)

        return user

    def get_user_locale(self):
        self.langs = self.application.service.langs

        if self.contest.allowed_localizations:
            # We just check if a prefix of each language is allowed
            # because this way one can just type "en" to include also
            # "en-US" (and similar cases with other languages). It's
            # the same approach promoted by HTTP in its Accept header
            # parsing rules.
            # TODO Be more fussy with prefix checking: validate strings
            # (match with "[A-Za-z]+(-[A-Za-z]+)*") and verify that the
            # prefix is on the dashes.
            self.langs = [lang for lang in self.langs if any(
                lang.startswith(prefix)
                for prefix in self.contest.allowed_localizations)]

        if not self.langs:
            logger.warning("No allowed localization matches any installed one."
                           "Resorting to en-US.")
            self.langs = ["en-US"]
        else:
            # TODO Be more fussy with prefix checking: validate strings
            # (match with "[A-Za-z]+(-[A-Za-z]+)*") and verify that the
            # prefix is on the dashes.
            useless = [
                prefix for prefix in self.contest.allowed_localizations
                if not any(lang.startswith(prefix) for lang in self.langs)]
            if useless:
                logger.warning("The following allowed localizations don't "
                               "match any installed one: %s",
                               ",".join(useless))

        # TODO We fallback on any available language if none matches:
        # we could return 406 Not Acceptable instead.
        # Select the one the user likes most.
        self.browser_lang = parse_accept_header(
            self.request.headers.get("Accept-Language", ""),
            LanguageAccept).best_match(self.langs, self.langs[0])

        self.cookie_lang = self.get_cookie("language", None)

        if self.cookie_lang in self.langs:
            lang = self.cookie_lang
        else:
            lang = self.browser_lang

        self.set_header("Content-Language", lang)
        lang = lang.replace("-", "_")

        iso_639_locale = gettext.translation(
            "iso_639",
            os.path.join(config.iso_codes_prefix, "share", "locale"),
            [lang],
            fallback=True)
        iso_3166_locale = gettext.translation(
            "iso_3166",
            os.path.join(config.iso_codes_prefix, "share", "locale"),
            [lang],
            fallback=True)
        shared_mime_info_locale = gettext.translation(
            "shared-mime-info",
            os.path.join(
                config.shared_mime_info_prefix, "share", "locale"),
            [lang],
            fallback=True)
        cms_locale = gettext.translation(
            "cms",
            self.application.service.localization_dir,
            [lang],
            fallback=True)
        cms_locale.add_fallback(iso_639_locale)
        cms_locale.add_fallback(iso_3166_locale)
        cms_locale.add_fallback(shared_mime_info_locale)

        # Add translate method to simulate tornado.Locale's interface
        def translate(message, plural_message=None, count=None):
            if plural_message is not None:
                assert count is not None
                return cms_locale.ungettext(message, plural_message, count)
            else:
                return cms_locale.ugettext(message)
        cms_locale.translate = translate

        return cms_locale

    @staticmethod
    def _get_token_status(obj):
        """Return the status of the tokens for the given object.

        obj (Contest or Task): an object that has the token_* attributes.
        return (int): one of 0 (disabled), 1 (enabled/finite) and 2
                      (enabled/infinite).

        """
        if obj.token_mode == "disabled":
            return 0
        elif obj.token_mode == "finite":
            return 1
        elif obj.token_mode == "infinite":
            return 2
        else:
            raise RuntimeError("Unknown token_mode value.")

    def render_params(self):
        """Return the default render params used by almost all handlers.

        return (dict): default render params

        """
        ret = {}
        ret["timestamp"] = self.timestamp
        ret["contest"] = self.contest
        ret["url_root"] = get_url_root(self.request.path)

        ret["phase"] = self.contest.phase(self.timestamp)

        ret["printing_enabled"] = (config.printer is not None)

        if self.current_user is not None:
            res = compute_actual_phase(
                self.timestamp, self.contest.start, self.contest.stop,
                self.contest.per_user_time, self.current_user.starting_time,
                self.current_user.delay_time, self.current_user.extra_time)

            ret["actual_phase"], ret["current_phase_begin"], \
                ret["current_phase_end"], ret["valid_phase_begin"], \
                ret["valid_phase_end"] = res

            if ret["actual_phase"] == 0:
                ret["phase"] = 0

            # set the timezone used to format timestamps
            ret["timezone"] = get_timezone(self.current_user, self.contest)

        # some information about token configuration
        ret["tokens_contest"] = self._get_token_status(self.contest)

        t_tokens = sum(self._get_token_status(t) for t in self.contest.tasks)
        if t_tokens == 0:
            ret["tokens_tasks"] = 0  # all disabled
        elif t_tokens == 2 * len(self.contest.tasks):
            ret["tokens_tasks"] = 2  # all infinite
        else:
            ret["tokens_tasks"] = 1  # all finite or mixed

        ret["langs"] = self.langs

        # TODO Now all language names are shown in the active language.
        # It would be better to show them in the corresponding one.
        ret["lang_names"] = {}
        for lang in self.langs:
            language_name = None
            try:
                language_name = translate_language_country_code(
                    lang.replace("-", "_"), self.locale)
            except ValueError:
                language_name = translate_language_code(
                    lang.replace("-", "_"), self.locale)
            ret["lang_names"][lang] = language_name

        ret["cookie_lang"] = self.cookie_lang
        ret["browser_lang"] = self.browser_lang

        return ret

    def finish(self, *args, **kwds):
        """Finish this response, ending the HTTP request.

        We override this method in order to properly close the database.

        TODO - Now that we have greenlet support, this method could be
        refactored in terms of context manager or something like
        that. So far I'm leaving it to minimize changes.

        """
        if hasattr(self, "sql_session"):
            try:
                self.sql_session.close()
            except Exception as error:
                logger.warning("Couldn't close SQL connection: %r", error)
        try:
            tornado.web.RequestHandler.finish(self, *args, **kwds)
        except IOError:
            # When the client closes the connection before we reply,
            # Tornado raises an IOError exception, that would pollute
            # our log with unnecessarily critical messages
            logger.debug("Connection closed before our reply.")

    def write_error(self, status_code, **kwargs):
        if "exc_info" in kwargs and \
                kwargs["exc_info"][0] != tornado.web.HTTPError:
            exc_info = kwargs["exc_info"]
            logger.error(
                "Uncaught exception (%r) while processing a request: %s",
                exc_info[1], ''.join(traceback.format_exception(*exc_info)))

        # We assume that if r_params is defined then we have at least
        # the data we need to display a basic template with the error
        # information. If r_params is not defined (i.e. something went
        # *really* bad) we simply return a basic textual error notice.
        if hasattr(self, 'r_params'):
            self.render("error.html", status_code=status_code, **self.r_params)
        else:
            self.write("A critical error has occurred :-(")
            self.finish()


FileHandler = file_handler_gen(BaseHandler)


class ContestWebServer(WebService):
    """Service that runs the web server serving the contestants.

    """
    def __init__(self, shard, contest):
        parameters = {
            "login_url": "/",
            "template_path": pkg_resources.resource_filename(
                "cms.server", "templates/contest"),
            "static_path": pkg_resources.resource_filename(
                "cms.server", "static"),
            "cookie_secret": base64.b64encode(config.secret_key),
            "debug": config.tornado_debug,
            "is_proxy_used": config.is_proxy_used,
        }

        try:
            listen_address = config.contest_listen_address[shard]
            listen_port = config.contest_listen_port[shard]
        except IndexError:
            raise ConfigError("Wrong shard number for %s, or missing "
                              "address/port configuration. Please check "
                              "contest_listen_address and contest_listen_port "
                              "in cms.conf." % __name__)

        super(ContestWebServer, self).__init__(
            listen_port,
            _cws_handlers,
            parameters,
            shard=shard,
            listen_address=listen_address)

        self.contest = contest

        # This is a dictionary (indexed by username) of pending
        # notification. Things like "Yay, your submission went
        # through.", not things like "Your question has been replied",
        # that are handled by the db. Each username points to a list
        # of tuples (timestamp, subject, text).
        self.notifications = {}

        # Retrieve the available translations.
        if config.installed:
            self.localization_dir = os.path.join(
                "/", "usr", "local", "share", "locale")
        else:
            self.localization_dir = os.path.join(
                os.path.dirname(__file__), "mo")
        self.langs = ["en-US"] + [
            path.split("/")[-3].replace("_", "-") for path in glob.glob(
                os.path.join(self.localization_dir,
                             "*", "LC_MESSAGES", "cms.mo"))]

        self.file_cacher = FileCacher(self)
        self.evaluation_service = self.connect_to(
            ServiceCoord("EvaluationService", 0))
        self.scoring_service = self.connect_to(
            ServiceCoord("ScoringService", 0))

        ranking_enabled = len(config.rankings) > 0
        self.proxy_service = self.connect_to(
            ServiceCoord("ProxyService", 0),
            must_be_present=ranking_enabled)

        printing_enabled = config.printer is not None
        self.printing_service = self.connect_to(
            ServiceCoord("PrintingService", 0),
            must_be_present=printing_enabled)

    NOTIFICATION_ERROR = "error"
    NOTIFICATION_WARNING = "warning"
    NOTIFICATION_SUCCESS = "success"

    def add_notification(self, username, timestamp, subject, text, level):
        """Store a new notification to send to a user at the first
        opportunity (i.e., at the first request fot db notifications).

        username (string): the user to notify.
        timestamp (datetime): the time of the notification.
        subject (string): subject of the notification.
        text (string): body of the notification.
        level (string): one of NOTIFICATION_* (defined above)

        """
        if username not in self.notifications:
            self.notifications[username] = []
        self.notifications[username].append((timestamp, subject, text, level))


class MainHandler(BaseHandler):
    """Home page handler.

    """
    def get(self):
        self.render("overview.html", **self.r_params)


class DocumentationHandler(BaseHandler):
    """Displays the instruction (compilation lines, documentation,
    ...) of the contest.

    """
    @tornado.web.authenticated
    def get(self):
        self.render("documentation.html", **self.r_params)


class LoginHandler(BaseHandler):
    """Login handler.

    """
    def post(self):
        username = self.get_argument("username", "")
        password = self.get_argument("password", "")
        next_page = self.get_argument("next", "/")
        user = self.sql_session.query(User)\
            .filter(User.contest == self.contest)\
            .filter(User.username == username).first()

        filtered_user = filter_ascii(username)
        filtered_pass = filter_ascii(password)
        if user is None or user.password != password:
            logger.info("Login error: user=%s pass=%s remote_ip=%s.",
                        filtered_user, filtered_pass, self.request.remote_ip)
            self.redirect("/?login_error=true")
            return
        if config.ip_lock and user.ip is not None \
                and not check_ip(self.request.remote_ip, user.ip):
            logger.info("Unexpected IP: user=%s pass=%s remote_ip=%s.",
                        filtered_user, filtered_pass, self.request.remote_ip)
            self.redirect("/?login_error=true")
            return
        if user.hidden and config.block_hidden_users:
            logger.info("Hidden user login attempt: "
                        "user=%s pass=%s remote_ip=%s.",
                        filtered_user, filtered_pass, self.request.remote_ip)
            self.redirect("/?login_error=true")
            return

        logger.info("User logged in: user=%s remote_ip=%s.",
                    filtered_user, self.request.remote_ip)
        self.set_secure_cookie("login",
                               pickle.dumps((user.username,
                                             user.password,
                                             make_timestamp())),
                               expires_days=None)
        self.redirect(next_page)


class RegisterHandler(BaseHandler):

    email_re = re.compile(r"(^[a-zA-Z0-9_.+-]+@[a-zA-Z0-9-]+\.[a-zA-Z0-9-.]+$)")

    def render_params(self):
        params = super(RegisterHandler, self).render_params()
        params["district_list"] = self.sql_session.query(District).all()
        return params

    def get(self):
        if not self.contest.allow_registration:
            raise tornado.web.HTTPError(404)
        self.render("register.html", errors=[], new_user=None, **self.r_params)

    def post(self):
        if not self.contest.allow_registration:
            raise tornado.web.HTTPError(404)

        first_name = self.get_argument("first_name", "")
        last_name = self.get_argument("last_name", "")
        email = self.get_argument("email", "")
        role = self.get_argument("role", "")
        district_id = self.get_argument("district", "")
        city = self.get_argument("city", "")
        school = self.get_argument("school", "")
        grade = self.get_argument("grade", None)

        errors = []
        if not first_name:
            errors.append("first_name")
        if not last_name:
            errors.append("last_name")
        if not email or not self.email_re.match(email):
            errors.append("email")

        if self.contest.require_school_details and not role:
            errors.append("role")

        if self.contest.require_school_details and role == "student":
            try:
                district_id = int(district_id)
            except ValueError:
                errors.append("district")
                district = None
            else:
                district = District.get_from_id(district_id, self.sql_session)
                if district is None:
                    errors.append("district")
            if not city:
                errors.append("city")
            if not school:
                errors.append("school")
            try:
                grade = int(grade)
            except ValueError:
                errors.append("grade")
            else:
                if self.contest.allowed_grades:
                    if grade not in self.contest.allowed_grades:
                        errors.append("grade")
                else:
                    if not 1 <= grade <= 12:
                        errors.append("grade")
        else:
            district = None
            city = ""
            school = ""
            grade = None

        if errors:
            self.render("register.html", errors=errors, new_user=None, **self.r_params)
            return

        password = self.generate_password()
        for _i in xrange(10):
            username = self.generate_username(first_name, last_name, email)
            if (self.sql_session.query(User)
                    .filter(User.contest == self.contest)
                    .filter(User.username == username).count() == 0):
                break
        else:
            raise Exception  # TODO: show some error message


        user = User(first_name=first_name, last_name=last_name, email=email,
                    username=username, password=password, contest=self.contest,
                    district=district, city=city, school=school, grade=grade)
        self.sql_session.add(user)
        self.sql_session.commit()

        filtered_name = filter_ascii("%s %s" % (first_name, last_name))
        filtered_user = filter_ascii(username)
        logger.info("New user registered: user=%s name=%s remote_ip=%s." %
                    (filtered_user, filtered_name, self.request.remote_ip))

        # TODO: send email

        self.render("register.html", errors=[], new_user=user, **self.r_params)

    def generate_username(self, first_name, last_name, email):
        return "%s%s%04d" % (first_name[:3], last_name[:3],
                             random.randint(0, 9999))

    def generate_password(self):
        chars = "abcdefghijkmnopqrstuvwxyz23456789"
        return "".join(random.choice(chars)
                       for _i in xrange(8))


class StartHandler(BaseHandler):
    """Start handler.

    Used by a user who wants to start his per_user_time.

    """
    @tornado.web.authenticated
    @actual_phase_required(-1)
    def post(self):
        user = self.get_current_user()

        logger.info("Starting now for user %s", user.username)
        user.starting_time = self.timestamp
        self.sql_session.commit()

        self.redirect("/")


class LogoutHandler(BaseHandler):
    """Logout handler.

    """
    def get(self):
        self.clear_cookie("login")
        self.redirect("/")


class ContestAttachmentViewHandler(FileHandler):
    """Shows an attachment file of a task in the contest.

    """
    @tornado.web.authenticated
    @actual_phase_required(0)
    def get(self, filename):
        if filename not in self.contest.attachments:
            raise tornado.web.HTTPError(404)

        attachment = self.contest.attachments[filename].digest
        self.sql_session.close()

        mimetype = get_type_for_file_name(filename)
        if mimetype is None:
            mimetype = 'application/octet-stream'

        self.fetch(attachment, mimetype, filename)


class TaskDescriptionHandler(BaseHandler):
    """Shows the data of a task in the contest.

    """
    @tornado.web.authenticated
    @actual_phase_required(0)
    def get(self, task_name):
        try:
            task = self.contest.get_task(task_name)
        except KeyError:
            raise tornado.web.HTTPError(404)

        # FIXME are submissions actually needed by this handler?
        submissions = self.sql_session.query(Submission)\
            .filter(Submission.user == self.current_user)\
            .filter(Submission.task == task).all()

        for statement in task.statements.itervalues():
            lang_code = statement.language
            if is_language_country_code(lang_code):
                statement.language_name = \
                    translate_language_country_code(lang_code, self.locale)
            elif is_language_code(lang_code):
                statement.language_name = \
                    translate_language_code(lang_code, self.locale)
            elif is_country_code(lang_code):
                statement.language_name = \
                    translate_country_code(lang_code, self.locale)
            else:
                statement.language_name = lang_code

        self.render("task_description.html",
                    task=task, submissions=submissions, **self.r_params)


class TaskSubmissionsHandler(BaseHandler):
    """Shows the data of a task in the contest.

    """
    @tornado.web.authenticated
    @actual_phase_required(0)
    def get(self, task_name):
        try:
            task = self.contest.get_task(task_name)
        except KeyError:
            raise tornado.web.HTTPError(404)

        submissions = self.sql_session.query(Submission)\
            .filter(Submission.user == self.current_user)\
            .filter(Submission.task == task).all()

        submissions_left_contest = None
        if self.contest.max_submission_number is not None:
            submissions_c = self.sql_session\
                .query(func.count(Submission.id))\
                .join(Submission.task)\
                .filter(Task.contest == self.contest)\
                .filter(Submission.user == self.current_user).scalar()
            submissions_left_contest = \
                self.contest.max_submission_number - submissions_c

        submissions_left_task = None
        if task.max_submission_number is not None:
            submissions_left_task = \
                task.max_submission_number - len(submissions)

        submissions_left = submissions_left_contest
        if submissions_left_task is not None and \
            (submissions_left_contest is None or
             submissions_left_contest > submissions_left_task):
            submissions_left = submissions_left_task

        # Make sure we do not show negative value if admins changed
        # the maximum
        if submissions_left is not None:
            submissions_left = max(0, submissions_left)

        self.render("task_submissions.html",
                    task=task, submissions=submissions,
                    submissions_left=submissions_left, **self.r_params)


class TaskStatementViewHandler(FileHandler):
    """Shows the statement file of a task in the contest.

    """
    @tornado.web.authenticated
    @actual_phase_required(0)
    def get(self, task_name, lang_code):
        try:
            task = self.contest.get_task(task_name)
        except KeyError:
            raise tornado.web.HTTPError(404)

        if lang_code not in task.statements:
            raise tornado.web.HTTPError(404)

        statement = task.statements[lang_code].digest
        self.sql_session.close()

        if lang_code != '':
            filename = "%s (%s).pdf" % (task.name, lang_code)
        else:
            filename = "%s.pdf" % task.name

        self.fetch(statement, "application/pdf", filename)


class TaskAttachmentViewHandler(FileHandler):
    """Shows an attachment file of a task in the contest.

    """
    @tornado.web.authenticated
    @actual_phase_required(0)
    def get(self, task_name, filename):
        try:
            task = self.contest.get_task(task_name)
        except KeyError:
            raise tornado.web.HTTPError(404)

        if filename not in task.attachments:
            raise tornado.web.HTTPError(404)

        attachment = task.attachments[filename].digest
        self.sql_session.close()

        mimetype = get_type_for_file_name(filename)
        if mimetype is None:
            mimetype = 'application/octet-stream'

        self.fetch(attachment, mimetype, filename)


class SubmissionFileHandler(FileHandler):
    """Send back a submission file.

    """
    @tornado.web.authenticated
    @actual_phase_required(0)
    def get(self, task_name, submission_num, filename):
        try:
            task = self.contest.get_task(task_name)
        except KeyError:
            raise tornado.web.HTTPError(404)

        submission = self.sql_session.query(Submission)\
            .filter(Submission.user == self.current_user)\
            .filter(Submission.task == task)\
            .order_by(Submission.timestamp)\
            .offset(int(submission_num) - 1).first()
        if submission is None:
            raise tornado.web.HTTPError(404)

        # The following code assumes that submission.files is a subset
        # of task.submission_format. CWS will always ensure that for new
        # submissions, yet, if the submission_format changes during the
        # competition, this may not hold anymore for old submissions.

        # filename follows our convention (e.g. 'foo.%l'), real_filename
        # follows the one we present to the user (e.g. 'foo.c').
        real_filename = filename
        if submission.language is not None:
            if filename in submission.files:
                real_filename = filename.replace("%l", submission.language)
            else:
                # We don't recognize this filename. Let's try to 'undo'
                # the '%l' -> 'c|cpp|pas' replacement before giving up.
                filename = re.sub(r'\.%s$' % submission.language, '.%l',
                                  filename)

        if filename not in submission.files:
            raise tornado.web.HTTPError(404)

        digest = submission.files[filename].digest
        self.sql_session.close()

        mimetype = get_type_for_file_name(real_filename)
        if mimetype is None:
            mimetype = 'application/octet-stream'

        self.fetch(digest, mimetype, real_filename)


class CommunicationHandler(BaseHandler):
    """Displays the private conversations between the logged in user
    and the contest managers..

    """
    @tornado.web.authenticated
    def get(self):
        self.set_secure_cookie("unread_count", "0")
        self.render("communication.html", **self.r_params)


class NotificationsHandler(BaseHandler):
    """Displays notifications.

    """

    refresh_cookie = False

    @tornado.web.authenticated
    def get(self):
        if not self.current_user:
            raise tornado.web.HTTPError(403)
        res = []
        last_notification = make_datetime(
            float(self.get_argument("last_notification", "0")))

        # Announcements
        for announcement in self.contest.announcements:
            if announcement.timestamp > last_notification \
                    and announcement.timestamp < self.timestamp:
                res.append({"type": "announcement",
                            "timestamp":
                            make_timestamp(announcement.timestamp),
                            "subject": announcement.subject,
                            "text": announcement.text})

        if self.current_user is not None:
            # Private messages
            for message in self.current_user.messages:
                if message.timestamp > last_notification \
                        and message.timestamp < self.timestamp:
                    res.append({"type": "message",
                                "timestamp": make_timestamp(message.timestamp),
                                "subject": message.subject,
                                "text": message.text})

            # Answers to questions
            for question in self.current_user.questions:
                if question.reply_timestamp is not None \
                        and question.reply_timestamp > last_notification \
                        and question.reply_timestamp < self.timestamp:
                    subject = question.reply_subject
                    text = question.reply_text
                    if question.reply_subject is None:
                        subject = question.reply_text
                        text = ""
                    elif question.reply_text is None:
                        text = ""
                    res.append({"type": "question",
                                "timestamp":
                                make_timestamp(question.reply_timestamp),
                                "subject": subject,
                                "text": text})

        # Update the unread_count cookie before taking notifications
        # into account because we don't want to count them.
        prev_unread_count = self.get_secure_cookie("unread_count")
        next_unread_count = len(res) + (
            int(prev_unread_count) if prev_unread_count is not None else 0)
        self.set_secure_cookie("unread_count", "%d" % next_unread_count)

        # Simple notifications
        notifications = self.application.service.notifications
        username = self.current_user.username
        if username in notifications:
            for notification in notifications[username]:
                res.append({"type": "notification",
                            "timestamp": make_timestamp(notification[0]),
                            "subject": notification[1],
                            "text": notification[2],
                            "level": notification[3]})
            del notifications[username]

        self.write(json.dumps(res))


class QuestionHandler(BaseHandler):
    """Called when the user submits a question.

    """
    @tornado.web.authenticated
    def post(self):
        # User can post only if we want.
        if not config.allow_questions:
            raise tornado.web.HTTPError(404)

        subject = self.get_argument("question_subject", "")
        text = self.get_argument("question_text", "")

        # Skip blank questions
        if not subject and not text:
            self.redirect("/communication")
            return

        question = Question(self.timestamp, subject, text,
                            user=self.current_user)
        self.sql_session.add(question)
        self.sql_session.commit()

        logger.info("Question submitted by user %s.",
                    self.current_user.username)

        # Add "All ok" notification.
        self.application.service.add_notification(
            self.current_user.username,
            self.timestamp,
            self._("Question received"),
            self._("Your question has been received, you will be "
                   "notified when the it will be answered."),
            ContestWebServer.NOTIFICATION_SUCCESS)

        self.redirect("/communication")


class SubmitHandler(BaseHandler):
    """Handles the received submissions.

    """
    @tornado.web.authenticated
    @actual_phase_required(0)
    def post(self, task_name):
        try:
            task = self.contest.get_task(task_name)
        except KeyError:
            raise tornado.web.HTTPError(404)

        # Alias for easy access
        contest = self.contest

        # Enforce maximum number of submissions
        try:
            if contest.max_submission_number is not None:
                submission_c = self.sql_session\
                    .query(func.count(Submission.id))\
                    .join(Submission.task)\
                    .filter(Task.contest == contest)\
                    .filter(Submission.user == self.current_user).scalar()
                if submission_c >= contest.max_submission_number:
                    raise ValueError(
                        self._("You have reached the maximum limit of "
                               "at most %d submissions among all tasks.") %
                        contest.max_submission_number)
            if task.max_submission_number is not None:
                submission_t = self.sql_session\
                    .query(func.count(Submission.id))\
                    .filter(Submission.task == task)\
                    .filter(Submission.user == self.current_user).scalar()
                if submission_t >= task.max_submission_number:
                    raise ValueError(
                        self._("You have reached the maximum limit of "
                               "at most %d submissions on this task.") %
                        task.max_submission_number)
        except ValueError as error:
            self.application.service.add_notification(
                self.current_user.username,
                self.timestamp,
                self._("Too many submissions!"),
                error.message,
                ContestWebServer.NOTIFICATION_ERROR)
            self.redirect("/tasks/%s/submissions" % quote(task.name, safe=''))
            return

        # Enforce minimum time between submissions
        try:
            if contest.min_submission_interval is not None:
                last_submission_c = self.sql_session.query(Submission)\
                    .join(Submission.task)\
                    .filter(Task.contest == contest)\
                    .filter(Submission.user == self.current_user)\
                    .order_by(Submission.timestamp.desc()).first()
                if last_submission_c is not None and \
                        self.timestamp - last_submission_c.timestamp < \
                        contest.min_submission_interval:
                    raise ValueError(
                        self._("Among all tasks, you can submit again "
                               "after %d seconds from last submission.") %
                        contest.min_submission_interval.total_seconds())
            # We get the last submission even if we may not need it
            # for min_submission_interval because we may need it later,
            # in case this is a ALLOW_PARTIAL_SUBMISSION task.
            last_submission_t = self.sql_session.query(Submission)\
                .filter(Submission.task == task)\
                .filter(Submission.user == self.current_user)\
                .order_by(Submission.timestamp.desc()).first()
            if task.min_submission_interval is not None:
                if last_submission_t is not None and \
                        self.timestamp - last_submission_t.timestamp < \
                        task.min_submission_interval:
                    raise ValueError(
                        self._("For this task, you can submit again "
                               "after %d seconds from last submission.") %
                        task.min_submission_interval.total_seconds())
        except ValueError as error:
            self.application.service.add_notification(
                self.current_user.username,
                self.timestamp,
                self._("Submissions too frequent!"),
                error.message,
                ContestWebServer.NOTIFICATION_ERROR)
            self.redirect("/tasks/%s/submissions" % quote(task.name, safe=''))
            return

        # Ensure that the user did not submit multiple files with the
        # same name.
        if any(len(filename) != 1 for filename in self.request.files.values()):
            self.application.service.add_notification(
                self.current_user.username,
                self.timestamp,
                self._("Invalid submission format!"),
                self._("Please select the correct files."),
                ContestWebServer.NOTIFICATION_ERROR)
            self.redirect("/tasks/%s/submissions" % quote(task.name, safe=''))
            return

        # If the user submitted an archive, extract it and use content
        # as request.files.
        if len(self.request.files) == 1 and \
                self.request.files.keys()[0] == "submission":
            archive_data = self.request.files["submission"][0]
            del self.request.files["submission"]

            # Create the archive.
            archive = Archive.from_raw_data(archive_data["body"])

            if archive is None:
                self.application.service.add_notification(
                    self.current_user.username,
                    self.timestamp,
                    self._("Invalid archive format!"),
                    self._("The submitted archive could not be opened."),
                    ContestWebServer.NOTIFICATION_ERROR)
                self.redirect("/tasks/%s/submissions" % quote(task.name,
                                                              safe=''))
                return

            # Extract the archive.
            unpacked_dir = archive.unpack()
            for name in archive.namelist():
                filename = os.path.basename(name)
                body = open(os.path.join(unpacked_dir, filename), "r").read()
                self.request.files[filename] = [{
                    'filename': filename,
                    'body': body
                }]

            archive.cleanup()

        # This ensure that the user sent one file for every name in
        # submission format and no more. Less is acceptable if task
        # type says so.
        task_type = get_task_type(dataset=task.active_dataset)
        required = set([sfe.filename for sfe in task.submission_format])
        provided = set(self.request.files.keys())
        if not (required == provided or (task_type.ALLOW_PARTIAL_SUBMISSION
                                         and required.issuperset(provided))):
            self.application.service.add_notification(
                self.current_user.username,
                self.timestamp,
                self._("Invalid submission format!"),
                self._("Please select the correct files."),
                ContestWebServer.NOTIFICATION_ERROR)
            self.redirect("/tasks/%s/submissions" % quote(task.name, safe=''))
            return

        # Add submitted files. After this, files is a dictionary indexed
        # by *our* filenames (something like "output01.txt" or
        # "taskname.%l", and whose value is a couple
        # (user_assigned_filename, content).
        files = {}
        for uploaded, data in self.request.files.iteritems():
            files[uploaded] = (data[0]["filename"], data[0]["body"])

        # If we allow partial submissions, implicitly we recover the
        # non-submitted files from the previous submission. And put them
        # in file_digests (i.e. like they have already been sent to FS).
        submission_lang = None
        file_digests = {}
        if task_type.ALLOW_PARTIAL_SUBMISSION and \
                last_submission_t is not None:
            for filename in required.difference(provided):
                if filename in last_submission_t.files:
                    # If we retrieve a language-dependent file from
                    # last submission, we take not that language must
                    # be the same.
                    if "%l" in filename:
                        submission_lang = last_submission_t.language
                    file_digests[filename] = \
                        last_submission_t.files[filename].digest

        # We need to ensure that everytime we have a .%l in our
        # filenames, the user has the extension of an allowed
        # language, and that all these are the same (i.e., no
        # mixed-language submissions).
        def which_language(user_filename):
            """Determine the language of user_filename from its
            extension.

            user_filename (string): the file to test.
            return (string): the extension of user_filename, or None
                             if it is not a recognized language.

            """
            for source_ext, language in SOURCE_EXT_TO_LANGUAGE_MAP.iteritems():
                if user_filename.endswith(source_ext):
                    return language
            return None

        error = None
        for our_filename in files:
            user_filename = files[our_filename][0]
            if our_filename.find(".%l") != -1:
                lang = which_language(user_filename)
                if lang is None:
                    error = self._("Cannot recognize submission's language.")
                    break
                elif submission_lang is not None and \
                        submission_lang != lang:
                    error = self._("All sources must be in the same language.")
                    break
                elif lang not in contest.languages:
                    error = self._(
                        "Language %s not allowed in this contest." % lang)
                    break
                else:
                    submission_lang = lang
        if error is not None:
            self.application.service.add_notification(
                self.current_user.username,
                self.timestamp,
                self._("Invalid submission!"),
                error,
                ContestWebServer.NOTIFICATION_ERROR)
            self.redirect("/tasks/%s/submissions" % quote(task.name, safe=''))
            return

        # Check if submitted files are small enough.
        if any([len(f[1]) > config.max_submission_length
                for f in files.values()]):
            self.application.service.add_notification(
                self.current_user.username,
                self.timestamp,
                self._("Submission too big!"),
                self._("Each source file must be at most %d bytes long.") %
                config.max_submission_length,
                ContestWebServer.NOTIFICATION_ERROR)
            self.redirect("/tasks/%s/submissions" % quote(task.name, safe=''))
            return

        # All checks done, submission accepted.

        # Attempt to store the submission locally to be able to
        # recover a failure.
        if config.submit_local_copy:
            try:
                path = os.path.join(
                    config.submit_local_copy_path.replace("%s",
                                                          config.data_dir),
                    self.current_user.username)
                if not os.path.exists(path):
                    os.makedirs(path)
                # Pickle in ASCII format produces str, not unicode,
                # therefore we open the file in binary mode.
                with io.open(
                        os.path.join(path,
                                     "%d" % make_timestamp(self.timestamp)),
                        "wb") as file_:
                    pickle.dump((self.contest.id,
                                 self.current_user.id,
                                 task.id,
                                 files), file_)
            except Exception as error:
                logger.warning("Submission local copy failed.", exc_info=True)

        # We now have to send all the files to the destination...
        try:
            for filename in files:
                digest = self.application.service.file_cacher.put_file_content(
                    files[filename][1],
                    "Submission file %s sent by %s at %d." % (
                        filename, self.current_user.username,
                        make_timestamp(self.timestamp)))
                file_digests[filename] = digest

        # In case of error, the server aborts the submission
        except Exception as error:
            logger.error("Storage failed! %s", error)
            self.application.service.add_notification(
                self.current_user.username,
                self.timestamp,
                self._("Submission storage failed!"),
                self._("Please try again."),
                ContestWebServer.NOTIFICATION_ERROR)
            self.redirect("/tasks/%s/submissions" % quote(task.name, safe=''))
            return

        # All the files are stored, ready to submit!
        logger.info("All files stored for submission sent by %s",
                    self.current_user.username)
        submission = Submission(self.timestamp,
                                submission_lang,
                                user=self.current_user,
                                task=task)

        for filename, digest in file_digests.items():
            self.sql_session.add(File(filename, digest, submission=submission))
        self.sql_session.add(submission)
        self.sql_session.commit()
        self.application.service.evaluation_service.new_submission(
            submission_id=submission.id)
        self.application.service.add_notification(
            self.current_user.username,
            self.timestamp,
            self._("Submission received"),
            self._("Your submission has been received "
                   "and is currently being evaluated."),
            ContestWebServer.NOTIFICATION_SUCCESS)
        # The argument (encripted submission id) is not used by CWS
        # (nor it discloses information to the user), but it is useful
        # for automatic testing to obtain the submission id).
        # FIXME is it actually used by something?
        self.redirect("/tasks/%s/submissions?%s" % (
            quote(task.name, safe=''),
            encrypt_number(submission.id)))


class UseTokenHandler(BaseHandler):
    """Called when the user try to use a token on a submission.

    """
    @tornado.web.authenticated
    @actual_phase_required(0)
    def post(self, task_name, submission_num):
        try:
            task = self.contest.get_task(task_name)
        except KeyError:
            raise tornado.web.HTTPError(404)

        submission = self.sql_session.query(Submission)\
            .filter(Submission.user == self.current_user)\
            .filter(Submission.task == task)\
            .order_by(Submission.timestamp)\
            .offset(int(submission_num) - 1).first()
        if submission is None:
            raise tornado.web.HTTPError(404)

        # Don't trust the user, check again if (s)he can really play
        # the token.
        tokens_available = self.contest.tokens_available(
            self.current_user.username,
            task.name,
            self.timestamp)
        if tokens_available[0] == 0 or tokens_available[2] is not None:
            logger.warning("User %s tried to play a token "
                           "when it shouldn't.", self.current_user.username)
            # Add "no luck" notification
            self.application.service.add_notification(
                self.current_user.username,
                self.timestamp,
                self._("Token request discarded"),
                self._("Your request has been discarded because you have no "
                       "tokens available."),
                ContestWebServer.NOTIFICATION_ERROR)
            self.redirect("/tasks/%s/submissions" % quote(task.name, safe=''))
            return

        if submission.token is None:
            token = Token(self.timestamp, submission=submission)
            self.sql_session.add(token)
            self.sql_session.commit()
        else:
            self.application.service.add_notification(
                self.current_user.username,
                self.timestamp,
                self._("Token request discarded"),
                self._("Your request has been discarded because you already "
                       "used a token on that submission."),
                ContestWebServer.NOTIFICATION_WARNING)
            self.redirect("/tasks/%s/submissions" % quote(task.name, safe=''))
            return

        # Inform ProxyService and eventually the ranking that the
        # token has been played.
        self.application.service.proxy_service.submission_tokened(
            submission_id=submission.id)

        logger.info("Token played by user %s on task %s.",
                    self.current_user.username, task.name)

        # Add "All ok" notification.
        self.application.service.add_notification(
            self.current_user.username,
            self.timestamp,
            self._("Token request received"),
            self._("Your request has been received "
                   "and applied to the submission."),
            ContestWebServer.NOTIFICATION_SUCCESS)

        self.redirect("/tasks/%s/submissions" % quote(task.name, safe=''))


class SubmissionStatusHandler(BaseHandler):

    refresh_cookie = False

    @tornado.web.authenticated
    @actual_phase_required(0)
    def get(self, task_name, submission_num):
        try:
            task = self.contest.get_task(task_name)
        except KeyError:
            raise tornado.web.HTTPError(404)

        submission = self.sql_session.query(Submission)\
            .filter(Submission.user == self.current_user)\
            .filter(Submission.task == task)\
            .order_by(Submission.timestamp)\
            .offset(int(submission_num) - 1).first()
        if submission is None:
            raise tornado.web.HTTPError(404)

        sr = submission.get_result(task.active_dataset)
        score_type = get_score_type(dataset=task.active_dataset)

        # TODO: use some kind of constants to refer to the status.
        data = dict()
        if sr is None or not sr.compiled():
            data["status"] = 1
            data["status_text"] = self._("Compiling...")
        elif sr.compilation_failed():
            data["status"] = 2
            data["status_text"] = "%s <a class=\"details\">%s</a>" % (
                self._("Compilation failed"), self._("details"))
        elif not sr.evaluated():
            data["status"] = 3
            data["status_text"] = self._("Evaluating...")
        elif not sr.scored():
            data["status"] = 4
            data["status_text"] = self._("Scoring...")
        else:
            data["status"] = 5
            data["status_text"] = "%s <a class=\"details\">%s</a>" % (
                self._("Evaluated"), self._("details"))

            if score_type is not None and score_type.max_public_score != 0:
                data["max_public_score"] = "%g" % \
                    round(score_type.max_public_score, task.score_precision)
            data["public_score"] = "%g" % \
                round(sr.public_score, task.score_precision)
            if submission.token is not None:
                if score_type is not None and score_type.max_score != 0:
                    data["max_score"] = "%g" % \
                        round(score_type.max_score, task.score_precision)
                data["score"] = "%g" % \
                    round(sr.score, task.score_precision)

        self.write(data)


class SubmissionDetailsHandler(BaseHandler):

    refresh_cookie = False

    @tornado.web.authenticated
    @actual_phase_required(0)
    def get(self, task_name, submission_num):
        try:
            task = self.contest.get_task(task_name)
        except KeyError:
            raise tornado.web.HTTPError(404)

        submission = self.sql_session.query(Submission)\
            .filter(Submission.user == self.current_user)\
            .filter(Submission.task == task)\
            .order_by(Submission.timestamp)\
            .offset(int(submission_num) - 1).first()
        if submission is None:
            raise tornado.web.HTTPError(404)

        sr = submission.get_result(task.active_dataset)
        score_type = get_score_type(dataset=task.active_dataset)

        details = None
        if sr is not None:
            if submission.tokened():
                details = sr.score_details
            else:
                details = sr.public_score_details

            if sr.scored():
                details = score_type.get_html_details(details, self._)
            else:
                details = None

        self.render("submission_details.html",
                    sr=sr,
                    details=details)


class UserTestInterfaceHandler(BaseHandler):
    """Serve the interface to test programs.

    """
    @tornado.web.authenticated
    @actual_phase_required(0)
    def get(self):
        user_tests = dict()
        user_tests_left = dict()
        default_task = None

        user_tests_left_contest = None
        if self.contest.max_user_test_number is not None:
            user_test_c = self.sql_session.query(func.count(UserTest.id))\
                .join(UserTest.task)\
                .filter(Task.contest == self.contest)\
                .filter(UserTest.user == self.current_user).scalar()
            user_tests_left_contest = \
                self.contest.max_user_test_number - user_test_c

        for task in self.contest.tasks:
            if self.request.query == task.name:
                default_task = task
            user_tests[task.id] = self.sql_session.query(UserTest)\
                .filter(UserTest.user == self.current_user)\
                .filter(UserTest.task == task).all()
            user_tests_left_task = None
            if task.max_user_test_number is not None:
                user_tests_left_task = \
                    task.max_user_test_number - len(user_tests[task.id])

            user_tests_left[task.id] = user_tests_left_contest
            if user_tests_left_task is not None and \
                (user_tests_left_contest is None or
                 user_tests_left_contest > user_tests_left_task):
                user_tests_left[task.id] = user_tests_left_task

            # Make sure we do not show negative value if admins changed
            # the maximum
            if user_tests_left[task.id] is not None:
                user_tests_left[task.id] = max(0, user_tests_left[task.id])

        if default_task is None and len(self.contest.tasks) > 0:
            default_task = self.contest.tasks[0]

        self.render("test_interface.html", default_task=default_task,
                    user_tests=user_tests, user_tests_left=user_tests_left,
                    **self.r_params)


class UserTestHandler(BaseHandler):

    refresh_cookie = False

    # The following code has been taken from SubmitHandler and adapted
    # for UserTests.

    @tornado.web.authenticated
    @actual_phase_required(0)
    def post(self, task_name):
        try:
            task = self.contest.get_task(task_name)
        except KeyError:
            raise tornado.web.HTTPError(404)

        # Check that the task is testable
        task_type = get_task_type(dataset=task.active_dataset)
        if not task_type.testable:
            logger.warning("User %s tried to make test on task %s.",
                           self.current_user.username, task_name)
            raise tornado.web.HTTPError(404)

        # Alias for easy access
        contest = self.contest

        # Enforce maximum number of user_tests
        try:
            if contest.max_user_test_number is not None:
                user_test_c = self.sql_session.query(func.count(UserTest.id))\
                    .join(UserTest.task)\
                    .filter(Task.contest == contest)\
                    .filter(UserTest.user == self.current_user).scalar()
                if user_test_c >= contest.max_user_test_number:
                    raise ValueError(
                        self._("You have reached the maximum limit of "
                               "at most %d tests among all tasks.") %
                        contest.max_user_test_number)
            if task.max_user_test_number is not None:
                user_test_t = self.sql_session.query(func.count(UserTest.id))\
                    .filter(UserTest.task == task)\
                    .filter(UserTest.user == self.current_user).scalar()
                if user_test_t >= task.max_user_test_number:
                    raise ValueError(
                        self._("You have reached the maximum limit of "
                               "at most %d tests on this task.") %
                        task.max_user_test_number)
        except ValueError as error:
            self.application.service.add_notification(
                self.current_user.username,
                self.timestamp,
                self._("Too many tests!"),
                error.message,
                ContestWebServer.NOTIFICATION_ERROR)
            self.redirect("/testing?%s" % quote(task.name, safe=''))
            return

        # Enforce minimum time between user_tests
        try:
            if contest.min_user_test_interval is not None:
                last_user_test_c = self.sql_session.query(UserTest)\
                    .join(UserTest.task)\
                    .filter(Task.contest == contest)\
                    .filter(UserTest.user == self.current_user)\
                    .order_by(UserTest.timestamp.desc()).first()
                if last_user_test_c is not None and \
                        self.timestamp - last_user_test_c.timestamp < \
                        contest.min_user_test_interval:
                    raise ValueError(
                        self._("Among all tasks, you can test again "
                               "after %d seconds from last test.") %
                        contest.min_user_test_interval.total_seconds())
            # We get the last user_test even if we may not need it
            # for min_user_test_interval because we may need it later,
            # in case this is a ALLOW_PARTIAL_SUBMISSION task.
            last_user_test_t = self.sql_session.query(UserTest)\
                .filter(UserTest.task == task)\
                .filter(UserTest.user == self.current_user)\
                .order_by(UserTest.timestamp.desc()).first()
            if task.min_user_test_interval is not None:
                if last_user_test_t is not None and \
                        self.timestamp - last_user_test_t.timestamp < \
                        task.min_user_test_interval:
                    raise ValueError(
                        self._("For this task, you can test again "
                               "after %d seconds from last test.") %
                        task.min_user_test_interval.total_seconds())
        except ValueError as error:
            self.application.service.add_notification(
                self.current_user.username,
                self.timestamp,
                self._("Tests too frequent!"),
                error.message,
                ContestWebServer.NOTIFICATION_ERROR)
            self.redirect("/testing?%s" % quote(task.name, safe=''))
            return

        # Ensure that the user did not submit multiple files with the
        # same name.
        if any(len(filename) != 1 for filename in self.request.files.values()):
            self.application.service.add_notification(
                self.current_user.username,
                self.timestamp,
                self._("Invalid test format!"),
                self._("Please select the correct files."),
                ContestWebServer.NOTIFICATION_ERROR)
            self.redirect("/testing?%s" % quote(task.name, safe=''))
            return

        # If the user submitted an archive, extract it and use content
        # as request.files.
        if len(self.request.files) == 1 and \
                self.request.files.keys()[0] == "submission":
            archive_data = self.request.files["submission"][0]
            del self.request.files["submission"]

            # Create the archive.
            archive = Archive.from_raw_data(archive_data["body"])

            if archive is None:
                self.application.service.add_notification(
                    self.current_user.username,
                    self.timestamp,
                    self._("Invalid archive format!"),
                    self._("The submitted archive could not be opened."),
                    ContestWebServer.NOTIFICATION_ERROR)
                self.redirect("/testing?%s" % quote(task.name, safe=''))
                return

            # Extract the archive.
            unpacked_dir = archive.unpack()
            for name in archive.namelist():
                filename = os.path.basename(name)
                body = open(os.path.join(unpacked_dir, filename), "r").read()
                self.request.files[filename] = [{
                    'filename': filename,
                    'body': body
                }]

            archive.cleanup()

        # This ensure that the user sent one file for every name in
        # submission format and no more. Less is acceptable if task
        # type says so.
        required = set([sfe.filename for sfe in task.submission_format] +
                       task_type.get_user_managers(task.submission_format) +
                       ["input"])
        provided = set(self.request.files.keys())
        if not (required == provided or (task_type.ALLOW_PARTIAL_SUBMISSION
                                         and required.issuperset(provided))):
            self.application.service.add_notification(
                self.current_user.username,
                self.timestamp,
                self._("Invalid test format!"),
                self._("Please select the correct files."),
                ContestWebServer.NOTIFICATION_ERROR)
            self.redirect("/testing?%s" % quote(task.name, safe=''))
            return

        # Add submitted files. After this, files is a dictionary indexed
        # by *our* filenames (something like "output01.txt" or
        # "taskname.%l", and whose value is a couple
        # (user_assigned_filename, content).
        files = {}
        for uploaded, data in self.request.files.iteritems():
            files[uploaded] = (data[0]["filename"], data[0]["body"])

        # If we allow partial submissions, implicitly we recover the
        # non-submitted files from the previous submission. And put them
        # in file_digests (i.e. like they have already been sent to FS).
        submission_lang = None
        file_digests = {}
        if task_type.ALLOW_PARTIAL_SUBMISSION and last_user_test_t is not None:
            for filename in required.difference(provided):
                if filename in last_user_test_t.files:
                    # If we retrieve a language-dependent file from
                    # last submission, we take not that language must
                    # be the same.
                    if "%l" in filename:
                        submission_lang = last_user_test_t.language
                    file_digests[filename] = \
                        last_user_test_t.files[filename].digest

        # We need to ensure that everytime we have a .%l in our
        # filenames, the user has one amongst ".cpp", ".c", or ".pas,
        # and that all these are the same (i.e., no mixed-language
        # submissions).
        def which_language(user_filename):
            """Determine the language of user_filename from its
            extension.

            user_filename (string): the file to test.
            return (string): the extension of user_filename, or None
                             if it is not a recognized language.

            """
            for source_ext, language in SOURCE_EXT_TO_LANGUAGE_MAP.iteritems():
                if user_filename.endswith(source_ext):
                    return language
            return None

        error = None
        for our_filename in files:
            user_filename = files[our_filename][0]
            if our_filename.find(".%l") != -1:
                lang = which_language(user_filename)
                if lang is None:
                    error = self._("Cannot recognize test's language.")
                    break
                elif submission_lang is not None and \
                        submission_lang != lang:
                    error = self._("All sources must be in the same language.")
                    break
                else:
                    submission_lang = lang
        if error is not None:
            self.application.service.add_notification(
                self.current_user.username,
                self.timestamp,
                self._("Invalid test!"),
                error,
                ContestWebServer.NOTIFICATION_ERROR)
            self.redirect("/testing?%s" % quote(task.name, safe=''))
            return

        # Check if submitted files are small enough.
        if any([len(f[1]) > config.max_submission_length
                for n, f in files.items() if n != "input"]):
            self.application.service.add_notification(
                self.current_user.username,
                self.timestamp,
                self._("Test too big!"),
                self._("Each source file must be at most %d bytes long.") %
                config.max_submission_length,
                ContestWebServer.NOTIFICATION_ERROR)
            self.redirect("/testing?%s" % quote(task.name, safe=''))
            return
        if len(files["input"][1]) > config.max_input_length:
            self.application.service.add_notification(
                self.current_user.username,
                self.timestamp,
                self._("Input too big!"),
                self._("The input file must be at most %d bytes long.") %
                config.max_input_length,
                ContestWebServer.NOTIFICATION_ERROR)
            self.redirect("/testing?%s" % quote(task.name, safe=''))
            return

        # All checks done, submission accepted.

        # Attempt to store the submission locally to be able to
        # recover a failure.
        if config.tests_local_copy:
            try:
                path = os.path.join(
                    config.tests_local_copy_path.replace("%s",
                                                         config.data_dir),
                    self.current_user.username)
                if not os.path.exists(path):
                    os.makedirs(path)
                # Pickle in ASCII format produces str, not unicode,
                # therefore we open the file in binary mode.
                with io.open(
                        os.path.join(path,
                                     "%d" % make_timestamp(self.timestamp)),
                        "wb") as file_:
                    pickle.dump((self.contest.id,
                                 self.current_user.id,
                                 task.id,
                                 files), file_)
            except Exception as error:
                logger.error("Test local copy failed.", exc_info=True)

        # We now have to send all the files to the destination...
        try:
            for filename in files:
                digest = self.application.service.file_cacher.put_file_content(
                    files[filename][1],
                    "Test file %s sent by %s at %d." % (
                        filename, self.current_user.username,
                        make_timestamp(self.timestamp)))
                file_digests[filename] = digest

        # In case of error, the server aborts the submission
        except Exception as error:
            logger.error("Storage failed! %s", error)
            self.application.service.add_notification(
                self.current_user.username,
                self.timestamp,
                self._("Test storage failed!"),
                self._("Please try again."),
                ContestWebServer.NOTIFICATION_ERROR)
            self.redirect("/testing?%s" % quote(task.name, safe=''))
            return

        # All the files are stored, ready to submit!
        logger.info("All files stored for test sent by %s",
                    self.current_user.username)
        user_test = UserTest(self.timestamp,
                             submission_lang,
                             file_digests["input"],
                             user=self.current_user,
                             task=task)

        for filename in [sfe.filename for sfe in task.submission_format]:
            digest = file_digests[filename]
            self.sql_session.add(
                UserTestFile(filename, digest, user_test=user_test))
        for filename in task_type.get_user_managers(task.submission_format):
            digest = file_digests[filename]
            if submission_lang is not None:
                filename = filename.replace("%l", submission_lang)
            self.sql_session.add(
                UserTestManager(filename, digest, user_test=user_test))

        self.sql_session.add(user_test)
        self.sql_session.commit()
        self.application.service.evaluation_service.new_user_test(
            user_test_id=user_test.id)
        self.application.service.add_notification(
            self.current_user.username,
            self.timestamp,
            self._("Test received"),
            self._("Your test has been received "
                   "and is currently being executed."),
            ContestWebServer.NOTIFICATION_SUCCESS)
        self.redirect("/testing?%s" % quote(task.name, safe=''))


class UserTestStatusHandler(BaseHandler):

    refresh_cookie = False

    @tornado.web.authenticated
    @actual_phase_required(0)
    def get(self, task_name, user_test_num):
        try:
            task = self.contest.get_task(task_name)
        except KeyError:
            raise tornado.web.HTTPError(404)

        user_test = self.sql_session.query(UserTest)\
            .filter(UserTest.user == self.current_user)\
            .filter(UserTest.task == task)\
            .order_by(UserTest.timestamp)\
            .offset(int(user_test_num) - 1).first()
        if user_test is None:
            raise tornado.web.HTTPError(404)

        ur = user_test.get_result(task.active_dataset)

        # TODO: use some kind of constants to refer to the status.
        data = dict()
        if ur is None or not ur.compiled():
            data["status"] = 1
            data["status_text"] = self._("Compiling...")
        elif ur.compilation_failed():
            data["status"] = 2
            data["status_text"] = "%s <a class=\"details\">%s</a>" % (
                self._("Compilation failed"), self._("details"))
        elif not ur.evaluated():
            data["status"] = 3
            data["status_text"] = self._("Executing...")
        else:
            data["status"] = 4
            data["status_text"] = "%s <a class=\"details\">%s</a>" % (
                self._("Executed"), self._("details"))
            if ur.execution_time is not None:
                data["time"] = self._("%(seconds)0.3f s") % {
                    'seconds': ur.execution_time}
            else:
                data["time"] = None
            if ur.execution_memory is not None:
                data["memory"] = format_size(ur.execution_memory)
            else:
                data["memory"] = None
            data["output"] = ur.output is not None

        self.write(data)


class UserTestDetailsHandler(BaseHandler):

    refresh_cookie = False

    @tornado.web.authenticated
    @actual_phase_required(0)
    def get(self, task_name, user_test_num):
        try:
            task = self.contest.get_task(task_name)
        except KeyError:
            raise tornado.web.HTTPError(404)

        user_test = self.sql_session.query(UserTest)\
            .filter(UserTest.user == self.current_user)\
            .filter(UserTest.task == task)\
            .order_by(UserTest.timestamp)\
            .offset(int(user_test_num) - 1).first()
        if user_test is None:
            raise tornado.web.HTTPError(404)

        tr = user_test.get_result(task.active_dataset)

        self.render("user_test_details.html", task=task, tr=tr)


class UserTestIOHandler(FileHandler):
    """Send back a submission file.

    """
    @tornado.web.authenticated
    @actual_phase_required(0)
    def get(self, task_name, user_test_num, io):
        try:
            task = self.contest.get_task(task_name)
        except KeyError:
            raise tornado.web.HTTPError(404)

        user_test = self.sql_session.query(UserTest)\
            .filter(UserTest.user == self.current_user)\
            .filter(UserTest.task == task)\
            .order_by(UserTest.timestamp)\
            .offset(int(user_test_num) - 1).first()
        if user_test is None:
            raise tornado.web.HTTPError(404)

        if io == "input":
            digest = user_test.input
        else:  # io == "output"
            tr = user_test.get_result(task.active_dataset)
            digest = tr.output if tr is not None else None
        self.sql_session.close()

        if digest is None:
            raise tornado.web.HTTPError(404)

        mimetype = 'text/plain'

        self.fetch(digest, mimetype, io)


class UserTestFileHandler(FileHandler):
    """Send back a submission file.

    """
    @tornado.web.authenticated
    @actual_phase_required(0)
    def get(self, task_name, user_test_num, filename):
        try:
            task = self.contest.get_task(task_name)
        except KeyError:
            raise tornado.web.HTTPError(404)

        user_test = self.sql_session.query(UserTest)\
            .filter(UserTest.user == self.current_user)\
            .filter(UserTest.task == task)\
            .order_by(UserTest.timestamp)\
            .offset(int(user_test_num) - 1).first()
        if user_test is None:
            raise tornado.web.HTTPError(404)

        # filename follows our convention (e.g. 'foo.%l'), real_filename
        # follows the one we present to the user (e.g. 'foo.c').
        real_filename = filename
        if user_test.language is not None:
            real_filename = filename.replace("%l", user_test.language)

        if filename in user_test.files:
            digest = user_test.files[filename].digest
        elif filename in user_test.managers:
            digest = user_test.managers[filename].digest
        else:
            raise tornado.web.HTTPError(404)
        self.sql_session.close()

        mimetype = get_type_for_file_name(real_filename)
        if mimetype is None:
            mimetype = 'application/octet-stream'

        self.fetch(digest, mimetype, real_filename)


class PrintingHandler(BaseHandler):
    """Serve the interface to print and handle submitted print jobs.

    """
    @tornado.web.authenticated
    @actual_phase_required(0)
    def get(self):
        if not self.r_params["printing_enabled"]:
            self.redirect("/")
            return

        printjobs = self.sql_session.query(PrintJob)\
            .filter(PrintJob.user == self.current_user).all()

        remaining_jobs = max(0, config.max_jobs_per_user - len(printjobs))

        self.render("printing.html",
                    printjobs=printjobs,
                    remaining_jobs=remaining_jobs,
                    max_pages=config.max_pages_per_job,
                    pdf_printing_allowed=config.pdf_printing_allowed,
                    **self.r_params)

    @tornado.web.authenticated
    @actual_phase_required(0)
    def post(self):
        if not self.r_params["printing_enabled"]:
            self.redirect("/")
            return

        printjobs = self.sql_session.query(PrintJob)\
            .filter(PrintJob.user == self.current_user).all()
        old_count = len(printjobs)
        if config.max_jobs_per_user <= old_count:
            self.application.service.add_notification(
                self.current_user.username,
                self.timestamp,
                self._("Too many print jobs!"),
                self._("You have reached the maximum limit of "
                       "at most %d print jobs.") % config.max_jobs_per_user,
                ContestWebServer.NOTIFICATION_ERROR)
            self.redirect("/printing")
            return

        # Ensure that the user did not submit multiple files with the
        # same name and that the user sent exactly one file.
        if any(len(filename) != 1
               for filename in self.request.files.values()) \
                or set(self.request.files.keys()) != set(["file"]):
            self.application.service.add_notification(
                self.current_user.username,
                self.timestamp,
                self._("Invalid format!"),
                self._("Please select the correct files."),
                ContestWebServer.NOTIFICATION_ERROR)
            self.redirect("/printing")
            return

        filename = self.request.files["file"][0]["filename"]
        data = self.request.files["file"][0]["body"]

        # Check if submitted file is small enough.
        if len(data) > config.max_print_length:
            self.application.service.add_notification(
                self.current_user.username,
                self.timestamp,
                self._("File too big!"),
                self._("Each file must be at most %d bytes long.") %
                config.max_print_length,
                ContestWebServer.NOTIFICATION_ERROR)
            self.redirect("/printing")
            return

        # We now have to send the file to the destination...
        try:
            digest = self.application.service.file_cacher.put_file_content(
                data,
                "Print job sent by %s at %d." % (
                    self.current_user.username,
                    make_timestamp(self.timestamp)))

        # In case of error, the server aborts
        except Exception as error:
            logger.error("Storage failed! %s", error)
            self.application.service.add_notification(
                self.current_user.username,
                self.timestamp,
                self._("Print job storage failed!"),
                self._("Please try again."),
                ContestWebServer.NOTIFICATION_ERROR)
            self.redirect("/printing")
            return

        # The file is stored, ready to submit!
        logger.info("File stored for print job sent by %s",
                    self.current_user.username)

        printjob = PrintJob(timestamp=self.timestamp,
                            user=self.current_user,
                            filename=filename,
                            digest=digest)

        self.sql_session.add(printjob)
        self.sql_session.commit()
        self.application.service.printing_service.new_printjob(
            printjob_id=printjob.id)
        self.application.service.add_notification(
            self.current_user.username,
            self.timestamp,
            self._("Print job received"),
            self._("Your print job has been received."),
            ContestWebServer.NOTIFICATION_SUCCESS)
        self.redirect("/printing")


class StaticFileGzHandler(tornado.web.StaticFileHandler):
    """Handle files which may be gzip-compressed on the filesystem."""
    def validate_absolute_path(self, root, absolute_path):
        self.is_gzipped = False
        try:
            return tornado.web.StaticFileHandler.validate_absolute_path(
                self, root, absolute_path)
        except tornado.web.HTTPError as e:
            if e.status_code != 404:
                raise
            self.is_gzipped = True
            self.absolute_path = \
                tornado.web.StaticFileHandler.validate_absolute_path(
                    self, root, absolute_path + ".gz")
            self.set_header("Content-encoding", "gzip")
            return self.absolute_path

    def get_content_type(self):
        if self.is_gzipped:
            return "text/plain"
        else:
            return tornado.web.StaticFileHandler.get_content_type(self)

_cws_handlers = [
    (r"/", MainHandler),
    (r"/login", LoginHandler),
    (r"/logout", LogoutHandler),
    (r"/register", RegisterHandler),
    (r"/start", StartHandler),
    (r"/attachments/(.*)", ContestAttachmentViewHandler),
    (r"/tasks/(.*)/description", TaskDescriptionHandler),
    (r"/tasks/(.*)/submissions", TaskSubmissionsHandler),
    (r"/tasks/(.*)/statements/(.*)", TaskStatementViewHandler),
    (r"/tasks/(.*)/attachments/(.*)", TaskAttachmentViewHandler),
    (r"/tasks/(.*)/submit", SubmitHandler),
    (r"/tasks/(.*)/submissions/([1-9][0-9]*)", SubmissionStatusHandler),
    (r"/tasks/(.*)/submissions/([1-9][0-9]*)/details",
     SubmissionDetailsHandler),
    (r"/tasks/(.*)/submissions/([1-9][0-9]*)/files/(.*)",
     SubmissionFileHandler),
    (r"/tasks/(.*)/submissions/([1-9][0-9]*)/token", UseTokenHandler),
    (r"/tasks/(.*)/test", UserTestHandler),
    (r"/tasks/(.*)/tests/([1-9][0-9]*)", UserTestStatusHandler),
    (r"/tasks/(.*)/tests/([1-9][0-9]*)/details", UserTestDetailsHandler),
    (r"/tasks/(.*)/tests/([1-9][0-9]*)/(input|output)", UserTestIOHandler),
    (r"/tasks/(.*)/tests/([1-9][0-9]*)/files/(.*)", UserTestFileHandler),
    (r"/communication", CommunicationHandler),
    (r"/documentation", DocumentationHandler),
    (r"/notifications", NotificationsHandler),
    (r"/question", QuestionHandler),
    (r"/testing", UserTestInterfaceHandler),
    (r"/printing", PrintingHandler),
    (r"/stl/(.*)", StaticFileGzHandler, {"path": config.stl_path}),
]<|MERGE_RESOLUTION|>--- conflicted
+++ resolved
@@ -69,11 +69,7 @@
 from cms import SOURCE_EXT_TO_LANGUAGE_MAP, ConfigError, config, ServiceCoord
 from cms.io import WebService
 from cms.db import Session, Contest, User, Task, Question, Submission, Token, \
-<<<<<<< HEAD
-    File, UserTest, UserTestFile, UserTestManager, District
-=======
-    File, UserTest, UserTestFile, UserTestManager, PrintJob
->>>>>>> f86fe485
+    File, UserTest, UserTestFile, UserTestManager, PrintJob, District
 from cms.db.filecacher import FileCacher
 from cms.grading.tasktypes import get_task_type
 from cms.grading.scoretypes import get_score_type
