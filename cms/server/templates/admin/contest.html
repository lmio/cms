--- conflicted
+++ resolved
@@ -99,7 +99,6 @@
       <td><input type="text" name="score_precision" value="{{ contest.score_precision }}"></td>
     </tr>
     <tr>
-<<<<<<< HEAD
       <td>Active</td>
       <td><input type="checkbox" name="active" {% if contest.active %}checked{% end %}></td>
     </tr>
@@ -110,7 +109,8 @@
     <tr>
       <td>Require school details for registration</td>
       <td><input type="checkbox" name="require_school_details" {% if contest.require_school_details %}checked{% end %}></td>
-=======
+    </tr>
+    <tr>
       <td>Attachments</td>
       <td>
         <a href="{{ url_root }}/add_contest_attachment/{{ contest.id }}" >Add attachment</a><br/>
@@ -125,7 +125,6 @@
           {% end %}
         {% end %}
       </td>
->>>>>>> 618af016
     </tr>
   </table>
   <input type="submit" value="Update">
