--- conflicted
+++ resolved
@@ -59,7 +59,15 @@
         <td><input type="text" name="primary_statements" value="{}"></td>
       </tr>
       <tr>
-<<<<<<< HEAD
+        <td>District</td>
+        <td><select name="district">
+          <option value="">---</option>
+          {% for d in district_list %}
+          <option value="{{ d.id }}">{{ d.name }}</option>
+          {% end %}
+        </select></td>
+      </tr>
+      <tr>
         <td>City</td>
         <td><input type="text" name="city" /></td>
       </tr>
@@ -70,15 +78,6 @@
       <tr>
         <td>Grade</td>
         <td><input type="text" name="grade" /></td>
-=======
-        <td>District</td>
-        <td><select name="district">
-          <option value="">---</option>
-          {% for d in district_list %}
-          <option value="{{ d.id }}">{{ d.name }}</option>
-          {% end %}
-        </select></td>
->>>>>>> 12b2acc8
       </tr>
     </table>
     <input type="submit"/>
