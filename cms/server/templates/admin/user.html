--- conflicted
+++ resolved
@@ -209,18 +209,6 @@
         <td><input type="text" name="primary_statements" value="{{ selected_user.primary_statements }}"></td>
       </tr>
       <tr>
-<<<<<<< HEAD
-        <td>City</td>
-        <td><input type="text" name="city" value="{{ selected_user.city }}" /></td>
-      </tr>
-      <tr>
-        <td>School</td>
-        <td><input type="text" name="school" value="{{ selected_user.school }}" /></td>
-      </tr>
-      <tr>
-        <td>Grade</td>
-        <td><input type="text" name="grade" value="{% if selected_user.grade is not None %}{{ selected_user.grade }}{% end %}" /></td>
-=======
         <td>District</td>
         <td><select name="district">
           <option value="" {% if selected_user.district_id is None %} selected {% end %}>---</option>
@@ -228,7 +216,18 @@
           <option value="{{ d.id }}" {% if selected_user.district_id == d.id %}selected{% end %}>{{ d.name }}</option>
           {% end %}
         </select></td>
->>>>>>> 12b2acc8
+      </tr>
+      <tr>
+        <td>City</td>
+        <td><input type="text" name="city" value="{{ selected_user.city }}" /></td>
+      </tr>
+      <tr>
+        <td>School</td>
+        <td><input type="text" name="school" value="{{ selected_user.school }}" /></td>
+      </tr>
+      <tr>
+        <td>Grade</td>
+        <td><input type="text" name="grade" value="{% if selected_user.grade is not None %}{{ selected_user.grade }}{% end %}" /></td>
       </tr>
     </table>
     <input type="submit" value="Update" />
