--- conflicted
+++ resolved
@@ -44,19 +44,12 @@
 from sqlalchemy import func, not_
 
 from cms import ServiceCoord, get_service_shards
-<<<<<<< HEAD
-from cms.io import Service, rpc_method
-from cms.db import SessionGen, Contest, Dataset, Submission, \
-    SubmissionResult, UserTest, UserTestResult, get_active_contest_list
-from cms.service import get_submission_results, get_datasets_to_judge
-=======
 from cms.io import Executor, PriorityQueue, QueueItem, TriggeredService, \
     rpc_method
 from cms.db import Session, SessionGen, Contest, Dataset, Submission, \
-    SubmissionResult, Task, UserTest, UserTestResult
+    SubmissionResult, Task, UserTest, UserTestResult, get_active_contest_list
 from cms.service import get_submissions, get_submission_results, \
     get_datasets_to_judge
->>>>>>> a47ce924
 from cmscommon.datetime import make_datetime, make_timestamp
 from cms.grading.Job import JobGroup
 
@@ -434,19 +427,8 @@
 
         """
         shard = worker_coord.shard
-<<<<<<< HEAD
-        logger.info("Worker %s online again." % shard)
+        logger.info("Worker %s online again.", shard)
         self._worker[shard].precache_files()
-        # We don't requeue the job, because a connection lost does not
-        # invalidate a potential result given by the worker (as the
-        # problem was the connection and not the machine on which the
-        # worker is).
-
-    def acquire_worker(self, job, side_data=None):
-        """Tries to assign a job to an available worker. If no workers
-=======
-        logger.info("Worker %s online again.", shard)
-        self._worker[shard].precache_files(contest_id=self._service.contest_id)
         # We don't requeue the operation, because a connection lost
         # does not invalidate a potential result given by the worker
         # (as the problem was the connection and not the machine on
@@ -456,7 +438,6 @@
 
     def acquire_worker(self, operation, side_data=None):
         """Tries to assign an operation to an available worker. If no workers
->>>>>>> a47ce924
         are available then this returns None, otherwise this returns
         the chosen worker.
 
@@ -856,24 +837,9 @@
     # How often we check if a worker is connected.
     WORKER_CONNECTION_CHECK_TIME = timedelta(seconds=10)
 
-<<<<<<< HEAD
-    # How often we check if we can assign a job to a worker.
-    CHECK_DISPATCH_TIME = timedelta(seconds=2)
-
-    # How often we look for submission not compiled/evaluated.
-    JOBS_NOT_DONE_CHECK_TIME = timedelta(seconds=117)
-
     def __init__(self, shard):
-        Service.__init__(self, shard)
-
-        self.queue = JobQueue()
-        self.pool = WorkerPool(self)
-=======
-    def __init__(self, shard, contest_id):
         super(EvaluationService, self).__init__(shard)
 
-        self.contest_id = contest_id
->>>>>>> a47ce924
         self.post_finish_lock = gevent.coros.RLock()
 
         self.scoring_service = self.connect_to(
@@ -894,77 +860,8 @@
     def submission_enqueue_operations(self, submission, check_again=False):
         """Push in queue the operations required by a submission.
 
-<<<<<<< HEAD
-        """
-        new_jobs = 0
-        with SessionGen() as session:
-            for contest in get_active_contest_list(session):
-                # Only adding submission not compiled/evaluated that have
-                # not yet reached the limit of tries.
-                for submission in contest.get_submissions():
-                    for dataset in get_datasets_to_judge(submission.task):
-                        submission_result = \
-                            submission.get_result_or_create(dataset)
-                        if to_compile(submission_result):
-                            if self.push_in_queue(
-                                    JobQueueEntry(
-                                        EvaluationService.JOB_TYPE_COMPILATION,
-                                        submission.id,
-                                        dataset.id),
-                                    EvaluationService.JOB_PRIORITY_HIGH,
-                                    submission.timestamp,
-                                    check_again=True):
-                                new_jobs += 1
-                        elif to_evaluate(submission_result):
-                            if self.push_in_queue(
-                                    JobQueueEntry(
-                                        EvaluationService.JOB_TYPE_EVALUATION,
-                                        submission.id,
-                                        dataset.id),
-                                    EvaluationService.JOB_PRIORITY_MEDIUM,
-                                    submission.timestamp,
-                                    check_again=True):
-                                new_jobs += 1
-
-                # The same for user tests
-                for user_test in contest.get_user_tests():
-                    for dataset in get_datasets_to_judge(user_test.task):
-                        user_test_result = \
-                            user_test.get_result_or_create(dataset)
-                        if user_test_to_compile(user_test_result):
-                            if self.push_in_queue(
-                                    JobQueueEntry(
-                                        EvaluationService.
-                                        JOB_TYPE_TEST_COMPILATION,
-                                        user_test.id,
-                                        dataset.id),
-                                    EvaluationService.JOB_PRIORITY_HIGH,
-                                    user_test.timestamp,
-                                    check_again=True):
-                                new_jobs += 1
-                        elif user_test_to_evaluate(user_test_result):
-                            if self.push_in_queue(
-                                    JobQueueEntry(
-                                        EvaluationService.JOB_TYPE_TEST_EVALUATION,
-                                        user_test.id,
-                                        dataset.id),
-                                    EvaluationService.JOB_PRIORITY_MEDIUM,
-                                    user_test.timestamp,
-                                    check_again=True):
-                                new_jobs += 1
-
-            session.commit()
-
-        if new_jobs > 0:
-            logger.info("Found %s submissions or user tests with "
-                        "jobs to do." % new_jobs)
-
-        # Run forever.
-        return True
-=======
         submission (Submission): a submission.
         check_again (bool): whether to run check() on the operation.
->>>>>>> a47ce924
 
         return (int): the number of actually enqueued operations.
 
@@ -1018,16 +915,14 @@
         """
         counter = 0
         with SessionGen() as session:
-            contest = session.query(Contest).\
-                filter_by(id=self.contest_id).first()
-
-            # Scan through submissions and user tests
-            for submission in contest.get_submissions():
-                counter += self.submission_enqueue_operations(submission,
-                                                              check_again=True)
-            for user_test in contest.get_user_tests():
-                counter += self.user_test_enqueue_operations(user_test,
-                                                             check_again=True)
+            for contest in get_active_contest_list(session):
+                # Scan through submissions and user tests
+                for submission in contest.get_submissions():
+                    counter += self.submission_enqueue_operations(submission,
+                                                                  check_again=True)
+                for user_test in contest.get_user_tests():
+                    counter += self.user_test_enqueue_operations(user_test,
+                                                                 check_again=True)
 
         return counter
 
@@ -1054,41 +949,13 @@
         # for the datasets with autojudge, and for all datasets.
         stats = {}
         with SessionGen() as session:
-<<<<<<< HEAD
-            contest = Contest.get_from_id(contest_id, session)
-            for submission_result in contest.get_submission_results():
-                if submission_result.compilation_failed():
-                    stats["compilation_fail"] += 1
-                elif not submission_result.compiled():
-                    if submission_result.compilation_tries >= \
-                            EvaluationService.MAX_COMPILATION_TRIES:
-                        stats["max_compilations"] += 1
-                    else:
-                        stats["compiling"] += 1
-                elif submission_result.compilation_succeeded():
-                    if submission_result.evaluated():
-                        if submission_result.scored():
-                            stats["scored"] += 1
-                        else:
-                            stats["evaluated"] += 1
-                    else:
-                        if submission_result.evaluation_tries >= \
-                                EvaluationService.MAX_EVALUATION_TRIES:
-                            stats["max_evaluations"] += 1
-                        else:
-                            stats["evaluating"] += 1
-                else:
-                    # Should not happen.
-                    stats["invalid"] += 1
-        return stats
-=======
             base_query = session\
                 .query(func.count(SubmissionResult.submission_id))\
                 .select_from(SubmissionResult)\
                 .join(Dataset)\
                 .join(Task, Dataset.task_id == Task.id)\
                 .filter(Task.active_dataset_id == SubmissionResult.dataset_id)\
-                .filter(Task.contest_id == self.contest_id)
+                .filter(Task.contest_id == contest_id)
 
             compiled = base_query.filter(SubmissionResult.filter_compiled())
             evaluated = compiled.filter(SubmissionResult.filter_evaluated())
@@ -1127,7 +994,6 @@
         for i in range(len(keys)):
             stats[keys[i]] = results[i][0]
         stats['invalid'] = 2 * stats['total'] - sum(stats.itervalues())
->>>>>>> a47ce924
 
         return stats
 
@@ -1668,11 +1534,7 @@
         with SessionGen() as session:
             # First we load all involved submissions.
             submissions = get_submissions(
-                # Give contest_id only if all others are None.
-                self.contest_id
-                if {user_id, task_id, submission_id} == {None}
-                else None,
-                user_id, task_id, submission_id, session)
+                contest_id, user_id, task_id, submission_id, session)
 
             # Then we get all relevant operations, and we remove them
             # both from the queue and from the pool (i.e., we ignore
@@ -1692,24 +1554,10 @@
             # Then we find all existing results in the database, and
             # we remove them.
             submission_results = get_submission_results(
-<<<<<<< HEAD
                 contest_id, user_id, task_id, submission_id, dataset_id,
                 session)
-
-            logger.info("Submission results to invalidate %s for: %d." %
-                        (level, len(submission_results)))
-            if len(submission_results) == 0:
-                return
-
-=======
-                # Give contest_id only if all others are None.
-                self.contest_id
-                if {user_id, task_id, submission_id, dataset_id} == {None}
-                else None,
-                user_id, task_id, submission_id, dataset_id, session)
             logger.info("Submission results to invalidate %s for: %d.",
                         level, len(submission_results))
->>>>>>> a47ce924
             for submission_result in submission_results:
                 # We invalidate the appropriate data and queue the
                 # operations to recompute those data.
