--- conflicted
+++ resolved
@@ -739,7 +739,6 @@
         """
         new_jobs = 0
         with SessionGen() as session:
-<<<<<<< HEAD
             for contest in get_active_contest_list(session):
                 # Only adding submission not compiled/evaluated that have
                 # not yet reached the limit of tries.
@@ -754,7 +753,8 @@
                                         submission.id,
                                         dataset.id),
                                     EvaluationService.JOB_PRIORITY_HIGH,
-                                    submission.timestamp):
+                                    submission.timestamp,
+                                    check_again=True):
                                 new_jobs += 1
                         elif to_evaluate(submission_result):
                             if self.push_in_queue(
@@ -763,7 +763,8 @@
                                         submission.id,
                                         dataset.id),
                                     EvaluationService.JOB_PRIORITY_MEDIUM,
-                                    submission.timestamp):
+                                    submission.timestamp,
+                                    check_again=True):
                                 new_jobs += 1
 
                 # The same for user tests
@@ -779,7 +780,8 @@
                                         user_test.id,
                                         dataset.id),
                                     EvaluationService.JOB_PRIORITY_HIGH,
-                                    user_test.timestamp):
+                                    user_test.timestamp,
+                                    check_again=True):
                                 new_jobs += 1
                         elif user_test_to_evaluate(user_test_result):
                             if self.push_in_queue(
@@ -788,66 +790,9 @@
                                         user_test.id,
                                         dataset.id),
                                     EvaluationService.JOB_PRIORITY_MEDIUM,
-                                    user_test.timestamp):
+                                    user_test.timestamp,
+                                    check_again=True):
                                 new_jobs += 1
-=======
-            contest = session.query(Contest).\
-                filter_by(id=self.contest_id).first()
-
-            # Only adding submission not compiled/evaluated that have
-            # not yet reached the limit of tries.
-            for submission in contest.get_submissions():
-                for dataset in get_datasets_to_judge(submission.task):
-                    submission_result = \
-                        submission.get_result_or_create(dataset)
-                    if to_compile(submission_result):
-                        if self.push_in_queue(
-                                JobQueueEntry(
-                                    EvaluationService.JOB_TYPE_COMPILATION,
-                                    submission.id,
-                                    dataset.id),
-                                EvaluationService.JOB_PRIORITY_HIGH,
-                                submission.timestamp,
-                                check_again=True):
-                            new_jobs += 1
-                    elif to_evaluate(submission_result):
-                        if self.push_in_queue(
-                                JobQueueEntry(
-                                    EvaluationService.JOB_TYPE_EVALUATION,
-                                    submission.id,
-                                    dataset.id),
-                                EvaluationService.JOB_PRIORITY_MEDIUM,
-                                submission.timestamp,
-                                check_again=True):
-                            new_jobs += 1
-
-            # The same for user tests
-            for user_test in contest.get_user_tests():
-                for dataset in get_datasets_to_judge(user_test.task):
-                    user_test_result = \
-                        user_test.get_result_or_create(dataset)
-                    if user_test_to_compile(user_test_result):
-                        if self.push_in_queue(
-                                JobQueueEntry(
-                                    EvaluationService.
-                                    JOB_TYPE_TEST_COMPILATION,
-                                    user_test.id,
-                                    dataset.id),
-                                EvaluationService.JOB_PRIORITY_HIGH,
-                                user_test.timestamp,
-                                check_again=True):
-                            new_jobs += 1
-                    elif user_test_to_evaluate(user_test_result):
-                        if self.push_in_queue(
-                                JobQueueEntry(
-                                    EvaluationService.JOB_TYPE_TEST_EVALUATION,
-                                    user_test.id,
-                                    dataset.id),
-                                EvaluationService.JOB_PRIORITY_MEDIUM,
-                                user_test.timestamp,
-                                check_again=True):
-                            new_jobs += 1
->>>>>>> ecf2928d
 
             session.commit()
 
@@ -1440,21 +1385,13 @@
         currently enqueued are deleted, and the ones already assigned
         to the workers are ignored. New appropriate jobs are enqueued.
 
-<<<<<<< HEAD
-        submission_id (int): id of the submission to invalidate, or
-                             None.
-        dataset_id (int): id of the dataset to invalidate, or None.
-        user_id (int): id of the user to invalidate, or None.
-        task_id (int): id of the task to invalidate, or None.
-        contest_id (int): id of the contest to invalidate, or None.
-=======
         submission_id (int|None): id of the submission to invalidate,
             or None.
         dataset_id (int|None): id of the dataset to invalidate, or
             None.
         user_id (int|None): id of the user to invalidate, or None.
         task_id (int|None): id of the task to invalidate, or None.
->>>>>>> ecf2928d
+        contest_id (int|None): id of the contest to invalidate, or None.
         level (string): 'compilation' or 'evaluation'
 
         """
