--- conflicted
+++ resolved
@@ -42,14 +42,9 @@
 from urlparse import urljoin, urlsplit
 
 from cms import config
-<<<<<<< HEAD
-from cms.io import Service, rpc_method
+from cms.io import Executor, QueueItem, TriggeredService, rpc_method
 from cms.db import SessionGen, Contest, Task, Submission, \
     get_active_contest_list
-=======
-from cms.io import Executor, QueueItem, TriggeredService, rpc_method
-from cms.db import SessionGen, Contest, Task, Submission
->>>>>>> a47ce924
 from cms.grading.scoretypes import get_score_type
 from cmscommon.datetime import make_timestamp
 
@@ -108,7 +103,6 @@
         raise CannotSendError(msg)
 
 
-<<<<<<< HEAD
 def get_ranking_contests(index):
     """Get the set of contest ids to send to the RWS specified by index.
 
@@ -127,13 +121,11 @@
         return {contests}
 
 
-class RankingProxy(object):
-=======
 class ProxyOperation(QueueItem):
-    def __init__(self, type_, data):
+    def __init__(self, type_, data, contest_id=None):
         self.type_ = type_
         self.data = data
->>>>>>> a47ce924
+        self.contest_id = contest_id
 
     def __str__(self):
         return "sending data of type %s to ranking" % (
@@ -193,10 +185,10 @@
             supposed to listen.
 
         """
-<<<<<<< HEAD
-        self.ranking = ranking
+        super(ProxyExecutor, self).__init__(batch_executions=True)
+
+        self._ranking = ranking
         self.contests = contests
-        self.data_queue = gevent.queue.Queue()
 
     def can_handle_contest(self, contest_id):
         """Determine whether data about contest_id should be sent to this RWS.
@@ -208,15 +200,14 @@
         if self.contests is None:
             return True
         return contest_id in self.contests
-
-    def run(self):
-=======
-        super(ProxyExecutor, self).__init__(batch_executions=True)
-
-        self._ranking = ranking
+    
+    def enqueue(self, item, priority=None, timestamp=None):
+        if item.contest_id is not None and \
+                not self.can_handle_contest(item.contest_id):
+            return False
+        return super(ProxyExecutor, self).enqueue(item, priority, timestamp)
 
     def execute(self, entries):
->>>>>>> a47ce924
         """Consume (i.e. send) the data put in the queue, forever.
 
         Pick all operations found in the queue (if there aren't any,
@@ -282,14 +273,7 @@
 
     """
 
-<<<<<<< HEAD
-    # How often we look for submission not scored/tokened.
-    JOBS_NOT_DONE_CHECK_TIME = 347.0
-
     def __init__(self, shard):
-=======
-    def __init__(self, shard, contest_id):
->>>>>>> a47ce924
         """Start the service with the given parameters.
 
         Create an instance of the ProxyService and make it listen on
@@ -304,31 +288,17 @@
         """
         super(ProxyService, self).__init__(shard)
 
-<<<<<<< HEAD
-        # Store what data we already sent to rankings. This is to aid
-        # search_jobs_not_done determine what data we didn't send yet.
-=======
-        self.contest_id = contest_id
-
         # Store what data we already sent to rankings, to avoid
         # sending it twice.
->>>>>>> a47ce924
         self.scores_sent_to_rankings = set()
         self.tokens_sent_to_rankings = set()
 
         # Create one executor for each ranking.
         self.rankings = list()
-<<<<<<< HEAD
         for i, ranking in enumerate(config.rankings):
             contests = get_ranking_contests(i)
-            proxy = RankingProxy(ranking.encode('utf-8'), contests)
-            gevent.spawn(proxy.run)
-            self.rankings.append(proxy)
-=======
-        for ranking in config.rankings:
-            self.add_executor(ProxyExecutor(ranking.encode('utf-8')))
+            self.add_executor(ProxyExecutor(ranking.encode('utf-8'), contests))
         self.start_sweeper(347.0)
->>>>>>> a47ce924
 
         # Send some initial data to rankings.
         self.initialize()
@@ -344,35 +314,23 @@
                     if submission.user.hidden:
                         continue
 
-                    if submission.get_result().scored() and \
+                    # The submission result can be None if the dataset has
+                    # been just made live.
+                    sr = submission.get_result()
+                    if sr is None:
+                        continue
+
+                    if sr.scored() and \
                             submission.id not in self.scores_sent_to_rankings:
-                        self.send_score(submission)
-                        job_count += 1
-
-<<<<<<< HEAD
+                        for operation in self.operations_for_score(submission):
+                            self.enqueue(operation)
+                            counter += 1
+
                     if submission.tokened() and \
                             submission.id not in self.tokens_sent_to_rankings:
-                        self.send_token(submission)
-                        job_count += 1
-=======
-                # The submission result can be None if the dataset has
-                # been just made live.
-                sr = submission.get_result()
-                if sr is None:
-                    continue
-
-                if sr.scored() and \
-                        submission.id not in self.scores_sent_to_rankings:
-                    for operation in self.operations_for_score(submission):
-                        self.enqueue(operation)
-                        counter += 1
-
-                if submission.tokened() and \
-                        submission.id not in self.tokens_sent_to_rankings:
-                    for operation in self.operations_for_token(submission):
-                        self.enqueue(operation)
-                        counter += 1
->>>>>>> a47ce924
+                        for operation in self.operations_for_token(submission):
+                            self.enqueue(operation)
+                            counter += 1
 
         return counter
 
@@ -389,7 +347,6 @@
         logger.info("Initializing rankings.")
 
         with SessionGen() as session:
-<<<<<<< HEAD
             for contest in get_active_contest_list(session):
                 contest_id = encode_id(contest.name)
                 contest_data = {
@@ -418,57 +375,16 @@
                          "order": task.num,
                          "max_score": score_type.max_score,
                          "extra_headers": score_type.ranking_headers,
-                         "score_precision": task.score_precision}
-
-                for ranking in self.rankings:
-                    if ranking.can_handle_contest(contest.id):
-                        ranking.data_queue.put((ranking.CONTEST_TYPE,
-                                                {contest_id: contest_data}))
-                        ranking.data_queue.put((ranking.USER_TYPE, users))
-                        ranking.data_queue.put((ranking.TASK_TYPE, tasks))
-=======
-            contest = Contest.get_from_id(self.contest_id, session)
-
-            if contest is None:
-                logger.error("Received request for unexistent contest "
-                             "id %s.", self.contest_id)
-                raise KeyError("Contest not found.")
-
-            contest_id = encode_id(contest.name)
-            contest_data = {
-                "name": contest.description,
-                "begin": int(make_timestamp(contest.start)),
-                "end": int(make_timestamp(contest.stop)),
-                "score_precision": contest.score_precision}
-
-            users = dict()
-
-            for user in contest.users:
-                if not user.hidden:
-                    users[encode_id(user.username)] = \
-                        {"f_name": user.first_name,
-                         "l_name": user.last_name,
-                         "team": None}
-
-            tasks = dict()
-
-            for task in contest.tasks:
-                score_type = get_score_type(dataset=task.active_dataset)
-                tasks[encode_id(task.name)] = \
-                    {"short_name": task.name,
-                     "name": task.title,
-                     "contest": encode_id(contest.name),
-                     "order": task.num,
-                     "max_score": score_type.max_score,
-                     "extra_headers": score_type.ranking_headers,
-                     "score_precision": task.score_precision,
-                     "score_mode": task.score_mode}
-
-        self.enqueue(ProxyOperation(ProxyExecutor.CONTEST_TYPE,
-                                    {contest_id: contest_data}))
-        self.enqueue(ProxyOperation(ProxyExecutor.USER_TYPE, users))
-        self.enqueue(ProxyOperation(ProxyExecutor.TASK_TYPE, tasks))
->>>>>>> a47ce924
+                         "score_precision": task.score_precision,
+                         "score_mode": task.score_mode}
+
+                self.enqueue(ProxyOperation(ProxyExecutor.CONTEST_TYPE,
+                                            {contest_id: contest_data},
+                                            contest_id))
+                self.enqueue(ProxyOperation(ProxyExecutor.USER_TYPE, users,
+                                            contest_id))
+                self.enqueue(ProxyOperation(ProxyExecutor.TASK_TYPE, tasks,
+                                            contest_id))
 
     def operations_for_score(self, submission):
         """Send the score for the given submission to all rankings.
@@ -499,24 +415,15 @@
             subchange_data["extra"] = \
                 json.loads(submission_result.ranking_score_details)
 
-<<<<<<< HEAD
-        # Adding operations to the queue.
-        for ranking in self.rankings:
-            if ranking.can_handle_contest(submission.task.contest_id):
-                ranking.data_queue.put((ranking.SUBMISSION_TYPE,
-                                        {submission_id: submission_data}))
-                ranking.data_queue.put((ranking.SUBCHANGE_TYPE,
-                                        {subchange_id: subchange_data}))
-
-=======
->>>>>>> a47ce924
         self.scores_sent_to_rankings.add(submission.id)
 
         return [
             ProxyOperation(ProxyExecutor.SUBMISSION_TYPE,
-                           {submission_id: submission_data}),
+                           {submission_id: submission_data},
+                           submission.task.contest_id),
             ProxyOperation(ProxyExecutor.SUBCHANGE_TYPE,
-                           {subchange_id: subchange_data})]
+                           {subchange_id: subchange_data},
+                           submission.task.contest_id)]
 
     def operations_for_token(self, submission):
         """Send the token for the given submission to all rankings.
@@ -539,24 +446,15 @@
             "time": int(make_timestamp(submission.token.timestamp)),
             "token": True}
 
-<<<<<<< HEAD
-        # Adding operations to the queue.
-        for ranking in self.rankings:
-            if ranking.can_handle_contest(submission.task.contest_id):
-                ranking.data_queue.put((ranking.SUBMISSION_TYPE,
-                                        {submission_id: submission_data}))
-                ranking.data_queue.put((ranking.SUBCHANGE_TYPE,
-                                        {subchange_id: subchange_data}))
-
-=======
->>>>>>> a47ce924
         self.tokens_sent_to_rankings.add(submission.id)
 
         return [
             ProxyOperation(ProxyExecutor.SUBMISSION_TYPE,
-                           {submission_id: submission_data}),
+                           {submission_id: submission_data},
+                           submission.task.contest_id),
             ProxyOperation(ProxyExecutor.SUBCHANGE_TYPE,
-                           {subchange_id: subchange_data})]
+                           {subchange_id: subchange_data},
+                           submission.task.contest_id)]
 
     @rpc_method
     def reinitialize(self):
