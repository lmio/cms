#!/usr/bin/env python2
# -*- coding: utf-8 -*-

# Contest Management System - http://cms-dev.github.io/
# Copyright © 2010-2013 Giovanni Mascellani <mascellani@poisson.phc.unipi.it>
# Copyright © 2010-2014 Stefano Maggiolo <s.maggiolo@gmail.com>
# Copyright © 2010-2012 Matteo Boscariol <boscarim@hotmail.com>
# Copyright © 2013 Luca Wehrstedt <luca.wehrstedt@gmail.com>
# Copyright © 2013 Bernard Blackham <bernard@largestprime.net>
# Copyright © 2014 Vytis Banaitis <vytis.banaitis@gmail.com>
#
# This program is free software: you can redistribute it and/or modify
# it under the terms of the GNU Affero General Public License as
# published by the Free Software Foundation, either version 3 of the
# License, or (at your option) any later version.
#
# This program is distributed in the hope that it will be useful,
# but WITHOUT ANY WARRANTY; without even the implied warranty of
# MERCHANTABILITY or FITNESS FOR A PARTICULAR PURPOSE.  See the
# GNU Affero General Public License for more details.
#
# You should have received a copy of the GNU Affero General Public License
# along with this program.  If not, see <http://www.gnu.org/licenses/>.

"""The service that forwards data to RankingWebServer.

"""

from __future__ import absolute_import
from __future__ import print_function
from __future__ import unicode_literals

import json
import logging
import string

import gevent
import gevent.queue

import requests
import requests.exceptions
from urlparse import urljoin, urlsplit

from cms import config
from cms.io import Service, rpc_method
from cms.db import SessionGen, Contest, Task, Submission, \
    get_active_contest_list
from cms.grading.scoretypes import get_score_type
from cmscommon.datetime import make_timestamp


logger = logging.getLogger(__name__)


class CannotSendError(Exception):
    pass


def encode_id(entity_id):
    """Encode the id using only A-Za-z0-9_.

    entity_id (unicode): the entity id to encode.
    return (unicode): encoded entity id.

    """
    encoded_id = ""
    for char in entity_id.encode('utf-8'):
        if char not in string.ascii_letters + string.digits:
            encoded_id += "_%x" % ord(char)
        else:
            encoded_id += unicode(char)
    return encoded_id


def safe_put_data(ranking, resource, data, operation):
    """Send some data to ranking using a PUT request.

    ranking (bytes): the URL of ranking server.
    resource (bytes): the relative path of the entity.
    data (dict): the data to JSON-encode and send.
    operation (unicode): a human-readable description of the operation
        we're performing (to produce log messages).

    raise (CannotSendError): in case of communication errors.

    """
    try:
        url = urljoin(ranking, resource)
        # XXX With requests-1.2 auth is automatically extracted from
        # the URL: there is no need for this.
        auth = urlsplit(url)
        res = requests.put(url, json.dumps(data, encoding="utf-8"),
                           auth=(auth.username, auth.password),
                           headers={'content-type': 'application/json'},
                           verify=config.https_certfile)
    except requests.exceptions.RequestException as error:
        msg = "%s while %s: %s." % (type(error).__name__, operation, error)
        logger.warning(msg)
        raise CannotSendError(msg)
    if 400 <= res.status_code < 600:
        msg = "Status %s while %s." % (res.status_code, operation)
        logger.warning(msg)
        raise CannotSendError(msg)


def get_ranking_contests(index):
    """Get the set of contest ids to send to the RWS specified by index.

    index (int): The index of the RWS as specified in the config.

    return ({int}|None): The set of contest ids, or None if the RWS should
        handle all active contests.

    """
    if index >= len(config.ranking_contests):
        return None
    contests = config.ranking_contests[index]
    if isinstance(contests, (list, tuple, set)):
        return set(contests)
    else:
        return {contests}


class RankingProxy(object):

    """A thread that sends data to one ranking.

    The object is used as a thread-local storage and its run method is
    the function that, started as a greenlet, uses it.

    It maintains a queue of data to send. At each "round" the queue is
    emptied (i.e. all jobs are fetched) and the data is then "combined"
    to minimize the number of actual HTTP requests: they'll be at most
    one per entity type.

    Each entity type is identified by a integral class-level constant.

    """

    # We use a single queue for all the data we have to send to the
    # ranking so we need to distingush the type of each item.
    CONTEST_TYPE = 0
    TASK_TYPE = 1
    TEAM_TYPE = 2
    USER_TYPE = 3
    SUBMISSION_TYPE = 4
    SUBCHANGE_TYPE = 5

    # The resource paths for the different entity types, relative to
    # the self.ranking URL.
    RESOURCE_PATHS = [
        b"contests",
        b"tasks",
        b"teams",
        b"users",
        b"submissions",
        b"subchanges"]

    # How many different entity types we know about.
    TYPE_COUNT = len(RESOURCE_PATHS)

    # How long we wait after having failed to push data to a ranking
    # before trying again.
    FAILURE_WAIT = 60.0

    def __init__(self, ranking, contests):
        """Create a proxy for the ranking at the given URL.

        ranking (bytes): a complete URL (containing protocol, username,
            password, hostname, port and prefix) where a ranking is
            supposed to listen.

        """
        self.ranking = ranking
<<<<<<< HEAD
        self.contests = contests
        self.data_queue = gevent.queue.JoinableQueue()
=======
        self.data_queue = gevent.queue.Queue()
>>>>>>> ecf2928d

    def can_handle_contest(self, contest_id):
        """Determine whether data about contest_id should be sent to this RWS.

        contest_id (int): id of the contest

        return (bool): True if this ranking handles contest_id.
        """
        if self.contests is None:
            return True
        return contest_id in self.contests

    def run(self):
        """Consume (i.e. send) the data put in the queue, forever.

        Pick all operations found in the queue (if there aren't any,
        block waiting until there are), combine them and send HTTP
        requests to the target ranking. Do it until something very bad
        happens (i.e. some exception is raised). If communication fails
        don't stop, just wait FAILURE_WAIT seconds before restarting
        the loop.

        Do all this cooperatively: yield at every blocking operation
        (queue fetch, request send, failure wait, etc.). Since the
        queue is joinable, also notify when the fetched jobs are done.

        """
        # The cumulative data that we will try to send to the ranking,
        # built by combining items in the queue.
        data = list(dict() for i in xrange(self.TYPE_COUNT))

        while True:
            # If we don't have anything left to do, block until we get
            # something new.
            if sum(len(data[i]) for i in xrange(self.TYPE_COUNT)) == 0:
                self.data_queue.peek()

            try:
                while True:
                    # Get other data if it's immediately available.
                    item = self.data_queue.get_nowait()

                    # Merge this item with the cumulative data.
                    data[item[0]].update(item[1])
            except gevent.queue.Empty:
                pass

            try:
                for i in xrange(self.TYPE_COUNT):
                    # Send entities of type i.
                    if len(data[i]) > 0:
                        # XXX We abuse the resource path as the english
                        # (plural) name for the entity type.
                        name = self.RESOURCE_PATHS[i]
                        operation = \
                            "sending %s to ranking %s" % (name, self.ranking)

                        logger.debug(operation.capitalize())
                        safe_put_data(
                            self.ranking, b"%s/" % name, data[i], operation)
                        data[i].clear()

            except CannotSendError:
                # A log message has already been produced.
                gevent.sleep(self.FAILURE_WAIT)
            except:
                # Whoa! That's unexpected!
                logger.error("Unexpected error.", exc_info=True)
                gevent.sleep(self.FAILURE_WAIT)


class ProxyService(Service):

    """Maintain the information held by rankings up-to-date.

    Discover (by receiving notifications and by periodically sweeping
    over the database) when relevant data changes happen and forward
    them to the rankings by putting them in the queues of the proxies.

    The "entry points" are submission_score, submission_tokened,
    dataset_updated and search_jobs_not_done. They can all be called
    via RPC and the latter is also periodically executed (each
    JOBS_NOT_DONE_CHECK_TIME). These methods fetch objects from the
    database, check their validity (existence, non-hiddenness, etc.)
    and status and, if needed, put call initialize, send_score and
    send_token that construct the data to send to rankings and put it
    in the queues of all proxies.

    """

    # How often we look for submission not scored/tokened.
    JOBS_NOT_DONE_CHECK_TIME = 347.0

    def __init__(self, shard):
        """Start the service with the given parameters.

        Create an instance of the ProxyService and make it listen on
        the address corresponding to the given shard. Tell it to
        manage data for the contest with the given ID.

        shard (int): the shard of the service, i.e. this instance
            corresponds to the shard-th entry in the list of addresses
            (hostname/port pairs) for this kind of service in the
            configuration file.

        """
        Service.__init__(self, shard)

        # Store what data we already sent to rankings. This is to aid
        # search_jobs_not_done determine what data we didn't send yet.
        self.scores_sent_to_rankings = set()
        self.tokens_sent_to_rankings = set()

        # Create and spawn threads to send data to rankings.
        self.rankings = list()
        for i, ranking in enumerate(config.rankings):
            contests = get_ranking_contests(i)
            proxy = RankingProxy(ranking.encode('utf-8'), contests)
            gevent.spawn(proxy.run)
            self.rankings.append(proxy)

        # Send some initial data to rankings.
        self.initialize()

        self.add_timeout(self.search_jobs_not_done, None,
                         ProxyService.JOBS_NOT_DONE_CHECK_TIME,
                         immediately=True)

    @rpc_method
    def search_jobs_not_done(self):
        """Sweep the database and search for work to do.

        Iterate over all submissions and look if they are in a suitable
        status to be sent (scored and not hidden) but, for some reason,
        haven't been sent yet (that is, their ID doesn't appear in the
        *_sent_to_rankings sets). In case, arrange for them to be sent.

        """
        logger.info("Going to search for unsent subchanges.")

        job_count = 0

        with SessionGen() as session:
            for contest in get_active_contest_list(session):
                for submission in contest.get_submissions():
                    if submission.user.hidden:
                        continue

                    if submission.get_result().scored() and \
                            submission.id not in self.scores_sent_to_rankings:
                        self.send_score(submission)
                        job_count += 1

                    if submission.tokened() and \
                            submission.id not in self.tokens_sent_to_rankings:
                        self.send_token(submission)
                        job_count += 1

        logger.info("Found %d unsent subchanges." % job_count)

    def initialize(self):
        """Send basic data to all the rankings.

        It's data that's supposed to be sent before the contest, that's
        needed to understand what we're talking about when we send
        submissions: contest, users, tasks.

        No support for teams, flags and faces.

        """
        logger.info("Initializing rankings.")

        with SessionGen() as session:
            for contest in get_active_contest_list(session):
                contest_id = encode_id(contest.name)
                contest_data = {
                    "name": contest.description,
                    "begin": int(make_timestamp(contest.start)),
                    "end": int(make_timestamp(contest.stop)),
                    "score_precision": contest.score_precision}

                users = dict()

                for user in contest.users:
                    if not user.hidden:
                        users[encode_id(user.username)] = \
                            {"f_name": user.first_name,
                             "l_name": user.last_name,
                             "team": None}

                tasks = dict()

                for task in contest.tasks:
                    score_type = get_score_type(dataset=task.active_dataset)
                    tasks[encode_id(task.name)] = \
                        {"short_name": task.name,
                         "name": task.title,
                         "contest": encode_id(contest.name),
                         "order": task.num,
                         "max_score": score_type.max_score,
                         "extra_headers": score_type.ranking_headers,
                         "score_precision": task.score_precision}

                for ranking in self.rankings:
                    if ranking.can_handle_contest(contest.id):
                        ranking.data_queue.put((ranking.CONTEST_TYPE,
                                                {contest_id: contest_data}))
                        ranking.data_queue.put((ranking.USER_TYPE, users))
                        ranking.data_queue.put((ranking.TASK_TYPE, tasks))

    def send_score(self, submission):
        """Send the score for the given submission to all rankings.

        Put the submission and its score subchange in all the proxy
        queues for them to be sent to rankings.

        """
        submission_result = submission.get_result()

        # Data to send to remote rankings.
        submission_id = "%d" % submission.id
        submission_data = {
            "user": encode_id(submission.user.username),
            "task": encode_id(submission.task.name),
            "time": int(make_timestamp(submission.timestamp))}

        subchange_id = "%d%ss" % (make_timestamp(submission.timestamp),
                                  submission_id)
        subchange_data = {
            "submission": submission_id,
            "time": int(make_timestamp(submission.timestamp))}

        # XXX This check is probably useless.
        if submission_result is not None and submission_result.scored():
            # We're sending the unrounded score to RWS
            subchange_data["score"] = submission_result.score
            subchange_data["extra"] = \
                json.loads(submission_result.ranking_score_details)

        # Adding operations to the queue.
        for ranking in self.rankings:
            if ranking.can_handle_contest(submission.task.contest_id):
                ranking.data_queue.put((ranking.SUBMISSION_TYPE,
                                        {submission_id: submission_data}))
                ranking.data_queue.put((ranking.SUBCHANGE_TYPE,
                                        {subchange_id: subchange_data}))

        self.scores_sent_to_rankings.add(submission.id)

    def send_token(self, submission):
        """Send the token for the given submission to all rankings.

        Put the submission and its token subchange in all the proxy
        queues for them to be sent to rankings.

        """
        # Data to send to remote rankings.
        submission_id = "%d" % submission.id
        submission_data = {
            "user": encode_id(submission.user.username),
            "task": encode_id(submission.task.name),
            "time": int(make_timestamp(submission.timestamp))}

        subchange_id = "%d%st" % (make_timestamp(submission.token.timestamp),
                                  submission_id)
        subchange_data = {
            "submission": submission_id,
            "time": int(make_timestamp(submission.token.timestamp)),
            "token": True}

        # Adding operations to the queue.
        for ranking in self.rankings:
            if ranking.can_handle_contest(submission.task.contest_id):
                ranking.data_queue.put((ranking.SUBMISSION_TYPE,
                                        {submission_id: submission_data}))
                ranking.data_queue.put((ranking.SUBCHANGE_TYPE,
                                        {subchange_id: subchange_data}))

        self.tokens_sent_to_rankings.add(submission.id)

    @rpc_method
    def reinitialize(self):
        """Repeat the initialization procedure for all rankings.

        This method is usually called via RPC when someone knows that
        some basic data (i.e. contest, tasks or users) changed and
        rankings need to be updated.

        """
        logger.info("Reinitializing rankings.")
        self.initialize()

    @rpc_method
    def submission_scored(self, submission_id):
        """Notice that a submission has been scored.

        Usually called by ScoringService when it's done with scoring a
        submission result. Since we don't trust anyone we verify that,
        and then send data about the score to the rankings.

        submission_id (int): the id of the submission that changed.
        dataset_id (int): the id of the dataset to use.

        """
        with SessionGen() as session:
            submission = Submission.get_from_id(submission_id, session)

            if submission is None:
                logger.error("[submission_scored] Received score request for "
                             "unexistent submission id %s." % submission_id)
                raise KeyError("Submission not found.")

            if submission.user.hidden:
                logger.info("[submission_scored] Score for submission %d "
                            "not sent because user is hidden." % submission_id)
                return

            # Update RWS.
            self.send_score(submission)

    @rpc_method
    def submission_tokened(self, submission_id):
        """Notice that a submission has been tokened.

        Usually called by ContestWebServer when it's processing a token
        request of an user. Since we don't trust anyone we verify that,
        and then send data about the token to the rankings.

        submission_id (int): the id of the submission that changed.

        """
        with SessionGen() as session:
            submission = Submission.get_from_id(submission_id, session)

            if submission is None:
                logger.error("[submission_tokened] Received token request for "
                             "unexistent submission id %s." % submission_id)
                raise KeyError("Submission not found.")

            if submission.user.hidden:
                logger.info("[submission_tokened] Token for submission %d "
                            "not sent because user is hidden." % submission_id)
                return

            # Update RWS.
            self.send_token(submission)

    @rpc_method
    def dataset_updated(self, task_id):
        """Notice that the active dataset of a task has been changed.

        Usually called by AdminWebServer when the contest administrator
        changed the active dataset of a task. This means that we should
        update all the scores for the task using the submission results
        on the new active dataset. If some of them are not available
        yet we keep the old scores (we don't delete them!) and wait for
        ScoringService to notify us that the new ones are available.

        task_id (int): the ID of the task whose dataset has changed.

        """
        with SessionGen() as session:
            task = Task.get_from_id(task_id, session)
            dataset = task.active_dataset

            logger.info("Dataset update for task %d (dataset now is %d)." % (
                task.id, dataset.id))

            # max_score and/or extra_headers might have changed.
            self.reinitialize()

            for submission in task.submissions:
                # Update RWS.
                if not submission.user.hidden and \
                        submission.get_result().scored():
                    self.send_score(submission)<|MERGE_RESOLUTION|>--- conflicted
+++ resolved
@@ -172,12 +172,8 @@
 
         """
         self.ranking = ranking
-<<<<<<< HEAD
         self.contests = contests
-        self.data_queue = gevent.queue.JoinableQueue()
-=======
         self.data_queue = gevent.queue.Queue()
->>>>>>> ecf2928d
 
     def can_handle_contest(self, contest_id):
         """Determine whether data about contest_id should be sent to this RWS.
