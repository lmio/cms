#!/usr/bin/env python
# -*- coding: utf-8 -*-

# Contest Management System - http://cms-dev.github.io/
# Copyright © 2010-2014 Giovanni Mascellani <mascellani@poisson.phc.unipi.it>
# Copyright © 2010-2018 Stefano Maggiolo <s.maggiolo@gmail.com>
# Copyright © 2010-2012 Matteo Boscariol <boscarim@hotmail.com>
# Copyright © 2013-2018 Luca Wehrstedt <luca.wehrstedt@gmail.com>
# Copyright © 2014-2018 William Di Luigi <williamdiluigi@gmail.com>
# Copyright © 2015 Luca Chiodini <luca@chiodini.org>
# Copyright © 2016 Andrea Cracco <guilucand@gmail.com>
# Copyright © 2018 Edoardo Morassutto <edoardo.morassutto@gmail.com>
#
# This program is free software: you can redistribute it and/or modify
# it under the terms of the GNU Affero General Public License as
# published by the Free Software Foundation, either version 3 of the
# License, or (at your option) any later version.
#
# This program is distributed in the hope that it will be useful,
# but WITHOUT ANY WARRANTY; without even the implied warranty of
# MERCHANTABILITY or FITNESS FOR A PARTICULAR PURPOSE.  See the
# GNU Affero General Public License for more details.
#
# You should have received a copy of the GNU Affero General Public License
# along with this program.  If not, see <http://www.gnu.org/licenses/>.

from __future__ import absolute_import
from __future__ import division
from __future__ import print_function
from __future__ import unicode_literals
from future.builtins.disabled import *  # noqa
from future.builtins import *  # noqa

import io
import logging
import os
import os.path
import sys
import yaml
from datetime import datetime, timedelta

from cms import TOKEN_MODE_DISABLED, TOKEN_MODE_FINITE, TOKEN_MODE_INFINITE
from cms.db import Contest, User, Task, Statement, Attachment, Team, Dataset, \
    Manager, Testcase, ContestAttachment
from cms.grading.languagemanager import LANGUAGES, HEADER_EXTS
from cmscommon.constants import \
    SCORE_MODE_MAX, SCORE_MODE_MAX_SUBTASK, SCORE_MODE_MAX_TOKENED_LAST
from cmscommon.crypto import build_password
from cmscontrib import touch

from .base_loader import ContestLoader, TaskLoader, UserLoader, TeamLoader


logger = logging.getLogger(__name__)


# Patch PyYAML to make it load all strings as unicode instead of str
# (see http://stackoverflow.com/questions/2890146).
def construct_yaml_str(self, node):
    return self.construct_scalar(node)


yaml.Loader.add_constructor("tag:yaml.org,2002:str", construct_yaml_str)
yaml.SafeLoader.add_constructor("tag:yaml.org,2002:str", construct_yaml_str)


def getmtime(fname):
    return os.stat(fname).st_mtime


def load(src, dst, src_name, dst_name=None, conv=lambda i: i):
    """Execute:
      dst[dst_name] = conv(src[src_name])
    with the following features:

      * If src_name is a list, it tries each of its element as
        src_name, stopping when the first one succedes.

      * If dst_name is None, it is set to src_name; if src_name is a
        list, dst_name is set to src_name[0] (_not_ the one that
        succedes).

      * By default conv is the identity function.

      * If dst is None, instead of assigning the result to
        dst[dst_name] (which would cast an exception) it just returns
        it.

      * If src[src_name] doesn't exist, the behavior is different
        depending on whether dst is None or not: if dst is None,
        conv(None) is returned; if dst is not None, nothing is done
        (in particular, dst[dst_name] is _not_ assigned to conv(None);
        it is not assigned to anything!).

    """
    if dst is not None and dst_name is None:
        if isinstance(src_name, list):
            dst_name = src_name[0]
        else:
            dst_name = src_name
    res = None
    found = False
    if isinstance(src_name, list):
        for this_src_name in src_name:
            try:
                res = src[this_src_name]
            except KeyError:
                pass
            else:
                found = True
                break
    else:
        if src_name in src:
            found = True
            res = src[src_name]
    if dst is not None:
        if found:
            dst[dst_name] = conv(res)
    else:
        return conv(res)


def make_datetime(t):
    if isinstance(t, datetime):
        return t
    return datetime.utcfromtimestamp(t)


def make_timedelta(t):
    return timedelta(seconds=t)


class YamlLoader(ContestLoader, TaskLoader, UserLoader, TeamLoader):
    """Load a contest, task, user or team stored using the Italian IOI format.

    Given the filesystem location of a contest, task, user or team, stored
    using the Italian IOI format, parse those files and directories to produce
    data that can be consumed by CMS, i.e. the corresponding instances of the
    DB classes.

    """

    short_name = 'italy_yaml'
    description = 'Italian YAML-based format'

    @staticmethod
    def detect(path):
        """See docstring in class Loader."""
        # TODO - Not really refined...
        return os.path.exists(os.path.join(path, "contest.yaml")) or \
            os.path.exists(os.path.join(path, "task.yaml")) or \
            os.path.exists(os.path.join(os.path.dirname(path), "contest.yaml"))

    def get_task_loader(self, taskname):
        return YamlLoader(os.path.join(self.path, taskname), self.file_cacher)

    def get_contest(self):
        """See docstring in class ContestLoader."""
        if not os.path.exists(os.path.join(self.path, "contest.yaml")):
            logger.critical("File missing: \"contest.yaml\"")
            return None

        conf = yaml.safe_load(
            io.open(os.path.join(self.path, "contest.yaml"),
                    "rt", encoding="utf-8"))

        # Here we update the time of the last import
        touch(os.path.join(self.path, ".itime_contest"))
        # If this file is not deleted, then the import failed
        touch(os.path.join(self.path, ".import_error_contest"))

        args = {}

        load(conf, args, ["name", "nome_breve"])
        load(conf, args, ["description", "nome"])

        logger.info("Loading parameters for contest %s.", args["name"])

        # Use the new token settings format if detected.
        if "token_mode" in conf:
            load(conf, args, "token_mode")
            load(conf, args, "token_max_number")
            load(conf, args, "token_min_interval", conv=make_timedelta)
            load(conf, args, "token_gen_initial")
            load(conf, args, "token_gen_number")
            load(conf, args, "token_gen_interval", conv=make_timedelta)
            load(conf, args, "token_gen_max")
        # Otherwise fall back on the old one.
        else:
            logger.warning(
                "contest.yaml uses a deprecated format for token settings "
                "which will soon stop being supported, you're advised to "
                "update it.")
            # Determine the mode.
            if conf.get("token_initial", None) is None:
                args["token_mode"] = TOKEN_MODE_DISABLED
            elif conf.get("token_gen_number", 0) > 0 and \
                    conf.get("token_gen_time", 0) == 0:
                args["token_mode"] = TOKEN_MODE_INFINITE
            else:
                args["token_mode"] = TOKEN_MODE_FINITE
            # Set the old default values.
            args["token_gen_initial"] = 0
            args["token_gen_number"] = 0
            args["token_gen_interval"] = timedelta()
            # Copy the parameters to their new names.
            load(conf, args, "token_total", "token_max_number")
            load(conf, args, "token_min_interval", conv=make_timedelta)
            load(conf, args, "token_initial", "token_gen_initial")
            load(conf, args, "token_gen_number")
            load(conf, args, "token_gen_time", "token_gen_interval",
                 conv=make_timedelta)
            load(conf, args, "token_max", "token_gen_max")
            # Remove some corner cases.
            if args["token_gen_initial"] is None:
                args["token_gen_initial"] = 0
            if args["token_gen_interval"].total_seconds() == 0:
                args["token_gen_interval"] = timedelta(minutes=1)

        load(conf, args, ["start", "inizio"], conv=make_datetime)
        load(conf, args, ["stop", "fine"], conv=make_datetime)
        load(conf, args, ["per_user_time"], conv=make_timedelta)

        load(conf, args, "max_submission_number")
        load(conf, args, "max_user_test_number")
        load(conf, args, "min_submission_interval", conv=make_timedelta)
        load(conf, args, "min_user_test_interval", conv=make_timedelta)

<<<<<<< HEAD
        load(conf, args, "score_precision")

        load(conf, args, "languages")
        load(conf, args, "allowed_localizations")
=======
        args["attachments"] = {}
        for filename in load(conf, None, "attachments", conv=lambda val: val or []):
            path = os.path.join(self.path, filename)
            filename = os.path.basename(filename)
            if os.path.isfile(path):
                digest = self.file_cacher.put_file_from_path(
                    path, "Contest attachment for %s" % args["name"])
                args["attachments"][filename] = ContestAttachment(filename, digest)
>>>>>>> a90454c4

        tasks = load(conf, None, ["tasks", "problemi"])
        participations = load(conf, None, ["users", "utenti"])
        for p in participations:
            p["password"] = build_password(p["password"])

        # Import was successful
        os.remove(os.path.join(self.path, ".import_error_contest"))

        logger.info("Contest parameters loaded.")

        return Contest(**args), tasks, participations

    def get_user(self):
        """See docstring in class UserLoader."""

        if not os.path.exists(os.path.join(os.path.dirname(self.path),
                                           "contest.yaml")):
            logger.critical("File missing: \"contest.yaml\"")
            return None

        username = os.path.basename(self.path)
        logger.info("Loading parameters for user %s.", username)

        conf = yaml.safe_load(
            io.open(os.path.join(os.path.dirname(self.path), "contest.yaml"),
                    "rt", encoding="utf-8"))

        args = {}

        conf = load(conf, None, ["users", "utenti"])

        for user in conf:
            if user["username"] == username:
                conf = user
                break
        else:
            logger.critical("The specified user cannot be found.")
            return None

        load(conf, args, "username")
        load(conf, args, "password", conv=build_password)

        load(conf, args, ["first_name", "nome"])
        load(conf, args, ["last_name", "cognome"])

        load(conf, args, "email")

        if "first_name" not in args:
            args["first_name"] = ""
        if "last_name" not in args:
            args["last_name"] = args["username"]

        primary_language = load(conf, None, "primary_language")
        if primary_language is not None:
            args["preferred_languages"] = [primary_language]

        logger.info("User parameters loaded.")

        return User(**args)

    def get_team(self):
        """See docstring in class TeamLoader."""

        if not os.path.exists(os.path.join(os.path.dirname(self.path),
                                           "contest.yaml")):
            logger.critical("File missing: \"contest.yaml\"")
            return None

        team_code = os.path.basename(self.path)
        logger.info("Loading parameters for team %s.", team_code)

        conf = yaml.safe_load(
            io.open(os.path.join(os.path.dirname(self.path), "contest.yaml"),
                    "rt", encoding="utf-8"))

        args = {}

        conf = load(conf, None, "teams")

        for team in conf:
            if team["code"] == team_code:
                conf = team
                break
        else:
            logger.critical("The specified team cannot be found.")
            return None

        load(conf, args, "code")
        load(conf, args, "name")

        logger.info("Team parameters loaded.")

        return Team(**args)

    def get_task(self, get_statement=True):
        """See docstring in class TaskLoader."""
        name = os.path.split(self.path)[1]

        if (not os.path.exists(os.path.join(self.path, "task.yaml"))) and \
           (not os.path.exists(os.path.join(self.path, "..", name + ".yaml"))):
            logger.critical("File missing: \"task.yaml\"")
            return None

        # We first look for the yaml file inside the task folder,
        # and eventually fallback to a yaml file in its parent folder.
        try:
            conf = yaml.safe_load(
                io.open(os.path.join(self.path, "task.yaml"),
                        "rt", encoding="utf-8"))
        except IOError as err:
            try:
                deprecated_path = os.path.join(self.path, "..", name + ".yaml")
                conf = yaml.safe_load(io.open(deprecated_path, "rt",
                                              encoding="utf-8"))

                logger.warning("You're using a deprecated location for the "
                               "task.yaml file. You're advised to move %s to "
                               "%s.", deprecated_path,
                               os.path.join(self.path, "task.yaml"))
            except IOError:
                # Since both task.yaml and the (deprecated) "../taskname.yaml"
                # are missing, we will only warn the user that task.yaml is
                # missing (to avoid encouraging the use of the deprecated one)
                raise err

        # Here we update the time of the last import
        touch(os.path.join(self.path, ".itime"))
        # If this file is not deleted, then the import failed
        touch(os.path.join(self.path, ".import_error"))

        args = {}

        load(conf, args, ["name", "nome_breve"])
        load(conf, args, ["title", "nome"])

        if name != args["name"]:
            logger.info("The task name (%s) and the directory name (%s) are "
                        "different. The former will be used.", args["name"],
                        name)

        if args["name"] == args["title"]:
            logger.warning("Short name equals long name (title). "
                           "Please check.")

        name = args["name"]

        logger.info("Loading parameters for task %s.", name)

        if get_statement:
            primary_language = load(conf, None, "primary_language")
            if primary_language is None:
                primary_language = 'it'
            statement_languages = load(conf, None, "statement_languages")
            if statement_languages is None:
                paths = [os.path.join(self.path, "statement", "statement.pdf"),
                         os.path.join(self.path, "testo", "testo.pdf")]
                for path in paths:
                    if os.path.exists(path):
                        digest = self.file_cacher.put_file_from_path(
                            path,
                            "Statement for task %s (lang: %s)" %
                            (name, primary_language))
                        break
                else:
                    logger.critical("Couldn't find any task statement, aborting.")
                    sys.exit(1)
                args["statements"] = {
                    primary_language: Statement(primary_language, digest)
                }
            else:
                statements = {}
                for language in statement_languages:
                    path = os.path.join(
                        self.path,
                        "statement",
                        "statement-%s.pdf" % language)
                    if os.path.exists(path):
                        digest = self.file_cacher.put_file_from_path(
                            path,
                            "Statement for task %s (lang: %s)" %
                            (name, language))
                        statements[language] = Statement(language, digest)
                    else:
                        logger.warning("Statement for language %s was not found",
                                       language)
                args["statements"] = statements

            args["primary_statements"] = [primary_language]

        args["submission_format"] = ["%s.%%l" % name]

        if conf.get("score_mode", None) == SCORE_MODE_MAX:
            args["score_mode"] = SCORE_MODE_MAX
        elif conf.get("score_mode", None) == SCORE_MODE_MAX_SUBTASK:
            args["score_mode"] = SCORE_MODE_MAX_SUBTASK
        elif conf.get("score_mode", None) == SCORE_MODE_MAX_TOKENED_LAST:
            args["score_mode"] = SCORE_MODE_MAX_TOKENED_LAST

        # Use the new token settings format if detected.
        if "token_mode" in conf:
            load(conf, args, "token_mode")
            load(conf, args, "token_max_number")
            load(conf, args, "token_min_interval", conv=make_timedelta)
            load(conf, args, "token_gen_initial")
            load(conf, args, "token_gen_number")
            load(conf, args, "token_gen_interval", conv=make_timedelta)
            load(conf, args, "token_gen_max")
        # Otherwise fall back on the old one.
        else:
            logger.warning(
                "task.yaml uses a deprecated format for token settings which "
                "will soon stop being supported, you're advised to update it.")
            # Determine the mode.
            if conf.get("token_initial", None) is None:
                args["token_mode"] = TOKEN_MODE_DISABLED
            elif conf.get("token_gen_number", 0) > 0 and \
                    conf.get("token_gen_time", 0) == 0:
                args["token_mode"] = TOKEN_MODE_INFINITE
            else:
                args["token_mode"] = TOKEN_MODE_FINITE
            # Set the old default values.
            args["token_gen_initial"] = 0
            args["token_gen_number"] = 0
            args["token_gen_interval"] = timedelta()
            # Copy the parameters to their new names.
            load(conf, args, "token_total", "token_max_number")
            load(conf, args, "token_min_interval", conv=make_timedelta)
            load(conf, args, "token_initial", "token_gen_initial")
            load(conf, args, "token_gen_number")
            load(conf, args, "token_gen_time", "token_gen_interval",
                 conv=make_timedelta)
            load(conf, args, "token_max", "token_gen_max")
            # Remove some corner cases.
            if args["token_gen_initial"] is None:
                args["token_gen_initial"] = 0
            if args["token_gen_interval"].total_seconds() == 0:
                args["token_gen_interval"] = timedelta(minutes=1)

        load(conf, args, "max_submission_number")
        load(conf, args, "max_user_test_number")
        load(conf, args, "min_submission_interval", conv=make_timedelta)
        load(conf, args, "min_user_test_interval", conv=make_timedelta)

        load(conf, args, "score_precision")

        # Attachments
        args["attachments"] = dict()
        if os.path.exists(os.path.join(self.path, "att")):
            for filename in os.listdir(os.path.join(self.path, "att")):
                digest = self.file_cacher.put_file_from_path(
                    os.path.join(self.path, "att", filename),
                    "Attachment %s for task %s" % (filename, name))
                args["attachments"][filename] = Attachment(filename, digest)

        task = Task(**args)

        args = {}
        args["task"] = task
        args["description"] = conf.get("version", "Default")
        args["autojudge"] = False

        load(conf, args, ["time_limit", "timeout"], conv=float)
        load(conf, args, ["memory_limit", "memlimit"])

        # Builds the parameters that depend on the task type
        args["managers"] = []
        infile_param = conf.get("infile", "input.txt")
        outfile_param = conf.get("outfile", "output.txt")

        # If there is sol/grader.%l for some language %l, then,
        # presuming that the task type is Batch, we retrieve graders
        # in the form sol/grader.%l
        graders = False
        for lang in LANGUAGES:
            if os.path.exists(os.path.join(
                    self.path, "sol", "grader%s" % lang.source_extension)):
                graders = True
                break
        if graders:
            # Read grader for each language
            for lang in LANGUAGES:
                extension = lang.source_extension
                grader_filename = os.path.join(
                    self.path, "sol", "grader%s" % extension)
                if os.path.exists(grader_filename):
                    digest = self.file_cacher.put_file_from_path(
                        grader_filename,
                        "Grader for task %s and language %s" %
                        (task.name, lang))
                    args["managers"] += [
                        Manager("grader%s" % extension, digest)]
                else:
                    logger.warning("Grader for language %s not found ", lang)
            # Read managers with other known file extensions
            for other_filename in os.listdir(os.path.join(self.path, "sol")):
                if any(other_filename.endswith(header)
                       for header in HEADER_EXTS):
                    digest = self.file_cacher.put_file_from_path(
                        os.path.join(self.path, "sol", other_filename),
                        "Manager %s for task %s" % (other_filename, task.name))
                    args["managers"] += [
                        Manager(other_filename, digest)]
            compilation_param = "grader"
        else:
            compilation_param = "alone"

        # If there is check/checker (or equivalent), then, presuming
        # that the task type is Batch or OutputOnly, we retrieve the
        # comparator
        paths = [os.path.join(self.path, "check", "checker"),
                 os.path.join(self.path, "cor", "correttore")]
        for path in paths:
            if os.path.exists(path):
                digest = self.file_cacher.put_file_from_path(
                    path,
                    "Manager for task %s" % task.name)
                args["managers"] += [
                    Manager("checker", digest)]
                evaluation_param = "comparator"
                break
        else:
            evaluation_param = "diff"

        # Detect shared test subtasks
        sharedtest_filename = os.path.join(self.path, 'gen', 'shared')
        if os.path.isfile(sharedtest_filename):
            subtasks = []
            max_score = None
            threshold = None
            tests = []
            n_input = int(conf['n_input'])
            with io.open(sharedtest_filename, "rt", encoding="utf-8") as sharedtest_file:
                for line in sharedtest_file:
                    line = line.split('#', 1)[0].strip()
                    if not line:
                        continue
                    if line.startswith('ST:'):
                        if max_score is not None:
                            subtasks.append((max_score, tests, threshold))
                        params = line[3:].split()
                        try:
                            max_score = int(params[0])
                        except ValueError:
                            max_score = float(params[0])
                        threshold = float(params[1])
                        tests = []
                    else:
                        assert max_score is not None
                        i = int(line)
                        assert 0 <= i < n_input
                        tests.append("%03d" % i)
                assert max_score is not None
                subtasks.append((max_score, tests, threshold))
            args["score_type"] = "SharedGroupThreshold"
            args["score_type_parameters"] = subtasks

        else:
            # Detect subtasks by checking GEN
            gen_filename = os.path.join(self.path, 'gen', 'GEN')
            try:
                with io.open(gen_filename, "rt", encoding="utf-8") as gen_file:
                    subtasks = []
                    testcases = 0
                    points = None
                    for line in gen_file:
                        line = line.strip()
                        splitted = line.split('#', 1)

                        if len(splitted) == 1:
                            # This line represents a testcase, otherwise
                            # it's just a blank
                            if splitted[0] != '':
                                testcases += 1

                        else:
                            testcase, comment = splitted
                            testcase = testcase.strip()
                            comment = comment.strip()
                            testcase_detected = len(testcase) > 0
                            copy_testcase_detected = comment.startswith("COPY:")
                            subtask_detected = comment.startswith('ST:')

                            flags = [testcase_detected,
                                     copy_testcase_detected,
                                     subtask_detected]
                            if len([x for x in flags if x]) > 1:
                                raise Exception("No testcase and command in"
                                                " the same line allowed")

                            # This line represents a testcase and contains a
                            # comment, but the comment doesn't start a new
                            # subtask
                            if testcase_detected or copy_testcase_detected:
                                testcases += 1

                            # This line starts a new subtask
                            if subtask_detected:
                                # Close the previous subtask
                                if points is None:
                                    assert(testcases == 0)
                                else:
                                    subtasks.append([points, testcases])
                                # Open the new one
                                testcases = 0
                                points = int(comment[3:].strip())

                    # Close last subtask (if no subtasks were defined, just
                    # fallback to Sum)
                    if points is None:
                        args["score_type"] = "Sum"
                        total_value = float(conf.get("total_value", 100.0))
                        input_value = 0.0
                        n_input = testcases
                        if n_input != 0:
                            input_value = total_value / n_input
                        args["score_type_parameters"] = input_value
                    else:
                        subtasks.append([points, testcases])
                        assert(100 == sum([int(st[0]) for st in subtasks]))
                        n_input = sum([int(st[1]) for st in subtasks])
                        args["score_type"] = "GroupMin"
                        args["score_type_parameters"] = subtasks

                    if "n_input" in conf:
                        assert int(conf['n_input']) == n_input

            # If gen/GEN doesn't exist, just fallback to Sum
            except IOError:
                args["score_type"] = "Sum"
                total_value = float(conf.get("total_value", 100.0))
                input_value = 0.0
                n_input = int(conf['n_input'])
                if n_input != 0:
                    input_value = total_value / n_input
                args["score_type_parameters"] = input_value

        # Override score_type if explicitly specified
        if "score_type" in conf and "score_type_parameters" in conf:
            logger.info("Overriding 'score_type' and 'score_type_parameters' "
                        "as per task.yaml")
            load(conf, args, "score_type")
            load(conf, args, "score_type_parameters")
        elif "score_type" in conf or "score_type_parameters" in conf:
            logger.warning("To override score type data, task.yaml must "
                           "specify both 'score_type' and "
                           "'score_type_parameters'.")

        # If output_only is set, then the task type is OutputOnly
        if conf.get('output_only', False):
            args["task_type"] = "OutputOnly"
            args["time_limit"] = None
            args["memory_limit"] = None
            args["task_type_parameters"] = [evaluation_param]
            task.submission_format = \
                ["output_%03d.txt" % i for i in range(n_input)]

        # If there is check/manager (or equivalent), then the task
        # type is Communication
        else:
            paths = [os.path.join(self.path, "check", "manager"),
                     os.path.join(self.path, "cor", "manager")]
            for path in paths:
                if os.path.exists(path):
                    num_processes = load(conf, None, "num_processes")
                    if num_processes is None:
                        num_processes = 1
                    logger.info("Task type Communication")
                    args["task_type"] = "Communication"
                    args["task_type_parameters"] = \
                        [num_processes, "stub", "fifo_io"]
                    digest = self.file_cacher.put_file_from_path(
                        path,
                        "Manager for task %s" % task.name)
                    args["managers"] += [
                        Manager("manager", digest)]
                    for lang in LANGUAGES:
                        stub_name = os.path.join(
                            self.path, "sol", "stub%s" % lang.source_extension)
                        if os.path.exists(stub_name):
                            digest = self.file_cacher.put_file_from_path(
                                stub_name,
                                "Stub for task %s and language %s" % (
                                    task.name, lang.name))
                            args["managers"] += [
                                Manager(
                                    "stub%s" % lang.source_extension, digest)]
                        else:
                            logger.warning("Stub for language %s not "
                                           "found.", lang.name)
                    for other_filename in os.listdir(os.path.join(self.path,
                                                                  "sol")):
                        if any(other_filename.endswith(header)
                               for header in HEADER_EXTS):
                            digest = self.file_cacher.put_file_from_path(
                                os.path.join(self.path, "sol", other_filename),
                                "Stub %s for task %s" % (other_filename,
                                                         task.name))
                            args["managers"] += [
                                Manager(other_filename, digest)]
                    break

            # Otherwise, the task type is Batch
            else:
                args["task_type"] = "Batch"
                args["task_type_parameters"] = \
                    [compilation_param, [infile_param, outfile_param],
                     evaluation_param]

        args["testcases"] = []
        for i in range(n_input):
            input_digest = self.file_cacher.put_file_from_path(
                os.path.join(self.path, "input", "input%d.txt" % i),
                "Input %d for task %s" % (i, task.name))
            output_digest = self.file_cacher.put_file_from_path(
                os.path.join(self.path, "output", "output%d.txt" % i),
                "Output %d for task %s" % (i, task.name))
            args["testcases"] += [
                Testcase("%03d" % i, False, input_digest, output_digest)]
            if args["task_type"] == "OutputOnly" and conf.get('attach_inputs', True):
                task.attachments.set(
                    Attachment("input_%03d.txt" % i, input_digest))
        public_testcases = load(conf, None, ["public_testcases", "risultati"],
                                conv=lambda x: "" if x is None else x)
        if public_testcases == "all":
            for t in args["testcases"]:
                t.public = True
        elif len(public_testcases) > 0:
            for x in public_testcases.split(","):
                args["testcases"][int(x.strip())].public = True
        args["testcases"] = dict((tc.codename, tc) for tc in args["testcases"])
        args["managers"] = dict((mg.filename, mg) for mg in args["managers"])

        dataset = Dataset(**args)
        task.active_dataset = dataset

        # Import was successful
        os.remove(os.path.join(self.path, ".import_error"))

        logger.info("Task parameters loaded.")

        return task

    def contest_has_changed(self):
        """See docstring in class ContestLoader."""
        name = os.path.split(self.path)[1]
        contest_yaml = os.path.join(self.path, "contest.yaml")

        if not os.path.exists(contest_yaml):
            logger.critical("File missing: \"contest.yaml\"")
            sys.exit(1)

        # If there is no .itime file, we assume that the contest has changed
        if not os.path.exists(os.path.join(self.path, ".itime_contest")):
            return True

        itime = getmtime(os.path.join(self.path, ".itime_contest"))

        # Check if contest.yaml has changed
        if getmtime(contest_yaml) > itime:
            return True

        if os.path.exists(os.path.join(self.path, ".import_error_contest")):
            logger.warning("Last attempt to import contest %s failed, I'm not "
                           "trying again. After fixing the error, delete the "
                           "file .import_error_contest", name)
            sys.exit(1)

        return False

    def user_has_changed(self):
        """See docstring in class UserLoader."""
        # This works as users are kept inside contest.yaml, so changing
        # them alters the last modified time of contest.yaml.
        # TODO Improve this.
        return self.contest_has_changed()

    def team_has_changed(self):
        """See docstring in class TeamLoader."""
        # This works as teams are kept inside contest.yaml, so changing
        # them alters the last modified time of contest.yaml.
        # TODO Improve this.
        return self.contest_has_changed()

    def task_has_changed(self):
        """See docstring in class TaskLoader."""
        name = os.path.split(self.path)[1]

        if (not os.path.exists(os.path.join(self.path, "task.yaml"))) and \
           (not os.path.exists(os.path.join(self.path, "..", name + ".yaml"))):
            logger.critical("File missing: \"task.yaml\"")
            sys.exit(1)

        # We first look for the yaml file inside the task folder,
        # and eventually fallback to a yaml file in its parent folder.
        try:
            conf = yaml.safe_load(
                io.open(os.path.join(self.path, "task.yaml"),
                        "rt", encoding="utf-8"))
        except IOError:
            conf = yaml.safe_load(
                io.open(os.path.join(self.path, "..", name + ".yaml"),
                        "rt", encoding="utf-8"))

        # If there is no .itime file, we assume that the task has changed
        if not os.path.exists(os.path.join(self.path, ".itime")):
            return True

        itime = getmtime(os.path.join(self.path, ".itime"))

        # Generate a task's list of files
        # Testcases
        files = []
        for filename in os.listdir(os.path.join(self.path, "input")):
            files.append(os.path.join(self.path, "input", filename))

        for filename in os.listdir(os.path.join(self.path, "output")):
            files.append(os.path.join(self.path, "output", filename))

        # Attachments
        if os.path.exists(os.path.join(self.path, "att")):
            for filename in os.listdir(os.path.join(self.path, "att")):
                files.append(os.path.join(self.path, "att", filename))

        # Score file
        files.append(os.path.join(self.path, "gen", "GEN"))
        files.append(os.path.join(self.path, "gen", "shared"))

        # Statement
        for filename in os.listdir(os.path.join(self.path, "statement")):
            files.append(os.path.join(self.path, "statement", filename))
        files.append(os.path.join(self.path, "testo", "testo.pdf"))

        # Managers
        files.append(os.path.join(self.path, "check", "checker"))
        files.append(os.path.join(self.path, "cor", "correttore"))
        files.append(os.path.join(self.path, "check", "manager"))
        files.append(os.path.join(self.path, "cor", "manager"))
        if not conf.get('output_only', False) and \
                os.path.isdir(os.path.join(self.path, "sol")):
            for lang in LANGUAGES:
                files.append(os.path.join(
                    self.path, "sol", "grader%s" % lang.source_extension))
            for other_filename in os.listdir(os.path.join(self.path, "sol")):
                if any(other_filename.endswith(header)
                       for header in HEADER_EXTS):
                    files.append(
                        os.path.join(self.path, "sol", other_filename))

        # Yaml
        files.append(os.path.join(self.path, "task.yaml"))
        files.append(os.path.join(self.path, "..", name + ".yaml"))

        # Check is any of the files have changed
        for fname in files:
            if os.path.exists(fname):
                if getmtime(fname) > itime:
                    return True

        if os.path.exists(os.path.join(self.path, ".import_error")):
            logger.warning("Last attempt to import task %s failed, I'm not "
                           "trying again. After fixing the error, delete the "
                           "file .import_error", name)
            sys.exit(1)

        return False<|MERGE_RESOLUTION|>--- conflicted
+++ resolved
@@ -226,12 +226,11 @@
         load(conf, args, "min_submission_interval", conv=make_timedelta)
         load(conf, args, "min_user_test_interval", conv=make_timedelta)
 
-<<<<<<< HEAD
         load(conf, args, "score_precision")
 
         load(conf, args, "languages")
         load(conf, args, "allowed_localizations")
-=======
+
         args["attachments"] = {}
         for filename in load(conf, None, "attachments", conv=lambda val: val or []):
             path = os.path.join(self.path, filename)
@@ -240,7 +239,6 @@
                 digest = self.file_cacher.put_file_from_path(
                     path, "Contest attachment for %s" % args["name"])
                 args["attachments"][filename] = ContestAttachment(filename, digest)
->>>>>>> a90454c4
 
         tasks = load(conf, None, ["tasks", "problemi"])
         participations = load(conf, None, ["users", "utenti"])
